import sys, os, inspect, unittest
#from testingutils import setupUnittestModule
from pymel import *
import pymel.core.nodetypes as nodetypes
#import pymel
#import pymel.core.factories as _factories
#import maya.cmds as cmds
#
#
#
#
#
#   
#def testNodeCmds(verbose=False):
#  
#    #emptyFunctions = []
#    
#    for funcName in _factories.nodeCommandList:
#        _factories.testNodeCmd( funcName, _factories.cmdlist[funcName], verbose )
#         
#    print "done"
#    #print emptyFunctions


class testCase_nodesAndAttributes(unittest.TestCase):

    def setUp(self):
        self.sphere1, hist = polySphere()
        self.cube1, hist = polyCube()
        self.grp1 = group(self.sphere1, self.cube1)
        
        #duplicate
        self.grp2 = duplicate(self.grp1)[0]
        self.sphere2, self.cube2 = self.grp2.getChildren()
        
        #instance
        self.grp3 = instance(self.grp1)[0]
        self.sphere3, self.cube3 = self.grp3.getChildren()
        
        self.light = spotLight()
        
        currentTime( 1 )
        setKeyframe( self.light.intensity )
        currentTime( 10 )
        self.light.intensity.set(10)
        setKeyframe( self.light.intensity )
        currentTime( 1 )

        self.anim = self.light.intensity.inputs()[0]
        
        self.newobjs = []
        
    def test01_attribute_parent_equality(self):
        self.assertEqual( self.sphere2.t.tx.parent(), self.sphere2.t )
        
    def test02_attribute_duplicate_inequality(self):
        self.assert_( self.sphere1.t != self.sphere2.t )
        
    def test03_attribute_instance_equality(self):
        self.assertEqual( self.sphere1.t, self.sphere3.t )
    
    def test04_attribute_cascading(self):
        self.sphere1.primaryVisibility.set(1)
        shape = self.sphere1.getShape()
        self.assertEqual( self.sphere1.primaryVisibility, shape.primaryVisibility )
        
        
    def test05_dagNode_addParent(self):
        sphere = polySphere()[0]
        cube = polyCube()[0]
        torus = polyTorus()[0]
        sphere | cube | torus
        print torus.fullPath()
        
    #def test05_dagNode_getParent(self):
    def test06_instances(self):
        self.assert_( self.sphere1.isInstanced() )   
        self.assert_( self.sphere1.isInstanceOf( self.sphere3 ) )   
    
    def test_parentsAndChildren(self):
        shape = self.sphere1.getShape()
        self.assertEqual( shape, self.sphere1.childAtIndex(0) )
        shape.hasParent( self.sphere1 )
        self.assert_( shape.hasParent(self.sphere1) )
        self.assert_( self.sphere1.hasChild(shape) )
        
        self.sphere2 | self.grp1
        # Should now have grp2 | sphere2 | grp1 | cube1
        self.assertEqual(self.cube1.getParent(0), self.cube1)
        self.assertEqual(self.cube1.getParent(generations=1), self.grp1)
        self.assertEqual(self.cube1.getParent(2), self.sphere2)
        self.assertEqual(self.cube1.getParent(generations=3), self.grp2)
        self.assertEqual(self.cube1.getParent(-1), self.grp2)
        self.assertEqual(self.cube1.getParent(generations=-2), self.sphere2)
        self.assertEqual(self.cube1.getParent(-3), self.grp1)
        self.assertEqual(self.cube1.getParent(generations=-4), self.cube1)
        self.assertEqual(self.cube1.getParent(-5), None)
        self.assertEqual(self.cube1.getParent(generations=4), None)
        self.assertEqual(self.cube1.getParent(-63), None)
        self.assertEqual(self.cube1.getParent(generations=32), None)
    
    def test07_units(self):
        startLinear = currentUnit( q=1, linear=1)
        startAngular = currentUnit( q=1, angle=1)
        startTime = currentUnit( q=1, time=1)
        #cam = PyNode('persp')
        
        # change to units that differ from api internal units
        
        currentUnit(linear='meter')
        currentUnit(angle='deg')
        currentUnit(time='120fps')
        
        testPairs = [ ('persp.translate', 'getTranslation', 'setTranslation', datatypes.Vector([3.0,2.0,1.0]) ),  # Distance Vector
                      ('persp.shutterAngle' , 'getShutterAngle', 'setShutterAngle', 144.0 ),  # Angle
                      ('persp.verticalFilmAperture' , 'getVerticalFilmAperture', 'setVerticalFilmAperture', 2.0 ),  # Unitless
                      ('persp.focusDistance', 'getFocusDistance', 'setFocusDistance', 5.0 ),  # Distance
                      ('%s.penumbraAngle' % self.light, 'getPenumbra', 'setPenumbra', 5.0 ),  # Angle with renamed api method ( getPenumbraAngle --> getPenumbra )
                     ]
        print
        for attrName, getMethodName, setMethodName, realValue in testPairs:
            at = PyNode(attrName)
            node = at.node()
            getter = getattr( node, getMethodName )
            setter = getattr( node, setMethodName )
            
            print repr(at)
            print "Real Value:", repr(realValue)
            # set attribute using "safe" method
            at.set( realValue )
            # get attribute using wrapped api method
            gotValue = getter()
            print "Got Value:", repr(gotValue)
            # compare
            self.assertEqual( realValue, gotValue )
            
            # set using wrapped api method
            setter( realValue )
            # get attribute using "safe" method
            gotValue = at.get()
            # compare
            self.assertEqual( realValue, gotValue )
        
        
        self.assert_( self.anim.keyTimeValue[1].keyTime.get() == self.anim.getTime(1) )
        self.anim.setTime(1, 5.0)
        self.assert_( self.anim.keyTimeValue[1].keyTime.get() == self.anim.getTime(1) )
        # reset units
        currentUnit(linear=startLinear)
        currentUnit(angle=startAngular)
        currentUnit(time=startTime)
    
#    def test_components(self):
#        import pymel.examples.setVertexColor
#        pymel.examples.setVertexColor.doIt( self.sphere1 )
#
#    def test_examples(self):
#        import pymel.examples.example1
#        import pymel.examples.example2
        
    def test_classCreation(self):
        self.newobjs.append( Joint() )
        self.newobjs.append( Transform() )


     
    def test_transform_translation(self):
        SCENE.persp.setTranslation( [10,20,30], 'world')

        self.assert_( SCENE.persp.getTranslation( 'world' ) == datatypes.Vector([10.0, 20.0, 30.0]) )
        SCENE.persp.setTranslation( [1,2,3], 'world', relative=1)

        self.assert_( SCENE.persp.getTranslation( 'world' ) == datatypes.Vector([11.0, 22.0, 33.0]) )
        
        if mayahook.Version.current > mayahook.Version.v85sp1:
            undo()
            self.assert_( SCENE.persp.getTranslation( 'world' ) == datatypes.Vector([10.0, 20.0, 30.0]) )

    def test_transform_scale(self):

        SCENE.persp.setScale( [10,20,30] )

        self.assert_( SCENE.persp.getScale() == [10.0, 20.0, 30.0] )
        SCENE.persp.setScale( [1,2,3], relative=1)

        self.assert_( SCENE.persp.getScale() == [10.0, 40.0, 90.0] )
        
        if mayahook.Version.current > mayahook.Version.v85sp1:
            undo()
            self.assert_( SCENE.persp.getScale() == [10.0, 20.0, 30.0] )

    def test_transform_rotation(self):
        SCENE.persp.setRotation( [10,20,0], 'world')
        print repr( SCENE.persp.getRotation( 'world' ) )
        self.assert_( SCENE.persp.getRotation( 'world' ).isEquivalent( datatypes.EulerRotation([10.0, 20.0, 0.0])) )
        SCENE.persp.setRotation( [0,90,0], 'world', relative=1)

        self.assert_( SCENE.persp.getRotation( 'world' ).isEquivalent( datatypes.EulerRotation([10.0, 110.0, 0.0])) )
        
        if mayahook.Version.current > mayahook.Version.v85sp1:
            undo()
            self.assert_( SCENE.persp.getRotation( 'world' ).isEquivalent( datatypes.EulerRotation([10.0, 20.0, 00.0])) )
        
    def test_immutability(self):

        c1 = polyCube()[0]
        c2 = polyCube()[0]
        
        nodeHash1 = c1.__hash__()
        nodeHash2 = c2.__hash__()
        
        attrHash1 = c1.translate.__hash__()
        attrHash2 = c2.translate.__hash__()
        
        self.assert_ ( nodeHash1 != nodeHash2 )
        self.assert_ ( attrHash1 != attrHash2 )
        
        c1.rename( 'funfun' )
        c2.rename( 'yumyum' )

        self.assert_( nodeHash1 == c1.__hash__() )
        self.assert_( nodeHash2 == c2.__hash__() )
        self.assert_( attrHash1 == c1.translate.__hash__() )
        self.assert_( attrHash2 == c2.translate.__hash__() )
        
        
    def tearDown(self):
        newFile(f=1)
        
class testCase_apiUndo(unittest.TestCase):
    
    def setUp(self):
        
        # reset all undo queues
        cmds.undoInfo(state=0)
        setAttr( 'persp.focalLength', 35 )
        setAttr( 'top.focalLength', 35 )
        factories.apiUndo.flushUndo()
        cmds.undoInfo(state=1)
        
    def test_undo(self):
        self.assert_( len(factories.apiUndo.undo_queue) == 0 )
        
        SCENE.top.setFocalLength(20)
        self.assert_( len(factories.apiUndo.undo_queue) == 1 )
        
        
        undoInfo(stateWithoutFlush=0)#--------------------------------
        
        SCENE.persp.setFocalLength(20)
        self.assert_( len(factories.apiUndo.undo_queue) == 1 )
        
        undoInfo(stateWithoutFlush=1)#--------------------------------
        
        undo() # undo top focal length back to 35
        
        self.assert_( SCENE.top.getFocalLength() == 35.0 )
        self.assert_( SCENE.persp.getFocalLength() == 20.0 )
        
        redo()
        
        self.assert_( SCENE.top.getFocalLength() == 20.0 )
        self.assert_( SCENE.persp.getFocalLength() == 20.0 )
        self.assert_( len(factories.apiUndo.undo_queue) == 1 )
        
        # clear maya's undo queue
        # we override undoInfo in system to flush the cache 
        undoInfo( state=0)
        undoInfo( state=1)  

        self.assert_( len(factories.apiUndo.undo_queue) == 0 )
        
        SCENE.top.setFocalLength(200)
        undo()
        
        self.assert_( SCENE.persp.getFocalLength() == 20.0 )
        self.assert_( SCENE.top.getFocalLength() == 20.0 )
        
        self.assert_( len(factories.apiUndo.undo_queue) == 0 )

#    def tearDown(self):
#        
#        # reset all undo queues
#        cmds.undoInfo(state=0)
#        setAttr( 'persp.focalLength', 35 )
#        setAttr( 'top.focalLength', 35 )
#        factories.apiUndo.flushUndo()
#        cmds.undoInfo(state=1)

    def tearDown(self):
        # cleaning
        newFile(f=1)
        
class testCase_listHistory(unittest.TestCase):

    def setUp(self):
        self.sphere1, self.sphere1Maker = polySphere()
        self.sphere1Shape = self.sphere1.getShape()
        self.cube1 = polyCube()[0]
        self.cube1Shape = self.cube1.getShape()
        
        # Delete cube's construction history
        delete(self.cube1, ch=1)
        
        # Connect sphere up to cube
        self.sphere1Shape.outMesh >> self.cube1Shape.inMesh
        
        self.justSphereShape = set([self.sphere1Shape])
        self.justPolySphere = set([self.sphere1Maker])
        self.justCubeShape = set([self.cube1Shape])
        self.polySphereAndShape = self.justSphereShape | self.justPolySphere
        self.polySphereAndShapeAndCubeShape = self.polySphereAndShape | self.justCubeShape
        self.shapes = self.justSphereShape | self.justCubeShape

    def tearDown(self):
        # cleaning
        delete(self.sphere1)
        delete(self.cube1)
                
    def test_listHistory(self):
        hist = set(self.sphere1.listHistory())
        self.assertEqual(self.polySphereAndShape, hist)
        
        hist = set(self.cube1.listHistory())
        self.assertEqual(self.polySphereAndShapeAndCubeShape, hist)

    def test_listHistoryType(self):
        hist = set(self.sphere1.listHistory(type='dagNode'))
        self.assertEqual(self.justSphereShape, hist)

        hist = set(self.sphere1.listHistory(type='mesh'))
        self.assertEqual(self.justSphereShape, hist)
        
        hist = set(self.cube1.listHistory(type='dagNode'))
        self.assertEqual(self.shapes, hist)

        hist = set(self.cube1.listHistory(type='mesh'))
        self.assertEqual(self.shapes, hist)
        

    def test_listHistoryExactType(self):        
        hist = set(self.sphere1.listHistory(exactType='dagNode'))
        self.assertEqual(set(), hist)
        
        hist = set(self.sphere1.listHistory(exactType='mesh'))
        self.assertEqual(self.justSphereShape, hist)
        
        hist = set(self.cube1.listHistory(exactType='dagNode'))
        self.assertEqual(set(), hist)
        
        hist = set(self.cube1.listHistory(exactType='mesh'))
        self.assertEqual(self.shapes, hist)        
    
    def test_listFuture(self):
        fut = set(self.sphere1Maker.listFuture())
        self.assertEqual(self.polySphereAndShapeAndCubeShape, fut)
        
    def test_listFutureType(self):
        fut = set(self.sphere1Maker.listFuture(type='dagNode'))
        self.assertEqual(self.shapes, fut)

        fut = set(self.sphere1Maker.listFuture(type='mesh'))
        self.assertEqual(self.shapes, fut)

    def test_listFutureExactType(self):
        fut = set(self.sphere1Maker.listFuture(exactType='dagNode'))
        self.assertEqual(set(), fut)

        fut = set(self.sphere1Maker.listFuture(exactType='mesh'))
        self.assertEqual(self.shapes, fut)


               



                
#    def test_transform(self):
#        s, h = polySphere()
#        g = group(s)
#        s.setTranslation( [0,10,20] )
#        s.getTranslation(objectSpace=1)
#        # Result: [0.0, 10.0, 20.0] # 
#        s.getTranslation('object')
#        # Result: [0.0, 10.0, 20.0] # 
#        s.getTranslation(worldSpace=1)
#        # Result: [10.0, 10.0, 20.0] # 
#        s.getTranslation('world')
#        # Result: [10.0, 10.0, 20.0] # 

class testCase_duplicateShape(unittest.TestCase):
    def setUp(self):
        cmds.file(new=1, f=1)
        self.poly = polyCube(name='singleShapePoly')[0]
        self.curve = circle(name='singleShapeCurve')[0]
        tempShapeTransform = polyCone()[0]
        self.subd = polyToSubdiv(tempShapeTransform,
                                 constructionHistory=False,
                                 name='singleShapeSubd')[0]
        delete(tempShapeTransform)
        #self.noShape = createNode('transform', name='noShapeTransform')
        
        #one transform, multiple shapes
        self.multiShape = polyCube(name='multiShape')[0]
        self.multiShape.getShape().rename('multiShapePolyShape')
        tempShapeTransform = polyToSubdiv(self.multiShape,
                                          constructionHistory=False,
                                          name='multiShapeSubd')[0]
        parent(tempShapeTransform.getShape(), self.multiShape, shape=True,
               addObject=True, relative=True)
        delete(tempShapeTransform)
        tempShapeTransform = circle(name='multiShapeCurve')[0]
        parent(tempShapeTransform.getShape(), self.multiShape, shape=True,
               addObject=True, relative=True)
        delete(tempShapeTransform)
<<<<<<< HEAD

    def tearDown(self):
        for node in (self.multiShape, self.poly, self.curve, self.subd):
            delete(node)
            
    def test_singleShapes(self):
        for shapeTransform in (self.poly, self.curve, self.subd):
            self.assertEqual(len(shapeTransform.getChildren(shapes=1)), 1)
            self.assertRaises(TypeError, duplicate, shapeTransform, addShape=True)
            self.assertEqual(len(shapeTransform.getChildren(shapes=1)), 1)
            origShape = shapeTransform.getShape()
            shapeDup = duplicate(origShape, addShape=True)
            self.assertEqual(len(shapeTransform.getChildren(shapes=1)), 2)
            self.assertEqual(len(shapeDup), 1)
            shapeDup = shapeDup[0]
            self.assertDupeShape(origShape, shapeDup)
            
    def test_multiShape(self):
        origShapes = self.multiShape.getChildren(shapes=1)
        oldNumChildren = len(origShapes)
        self.assertRaises(TypeError, duplicate, self.multiShape, addShape=True)
        self.assertEqual(len(self.multiShape.getChildren(shapes=1)),
                             oldNumChildren)
        for origShape in origShapes:
            shapeDup = duplicate(origShape, addShape=True)
            self.assertEqual(len(self.multiShape.getChildren(shapes=1)),
                             oldNumChildren + 1)
            oldNumChildren += 1
            self.assertEqual(len(shapeDup), 1)
            shapeDup = shapeDup[0]
            self.assertDupeShape(origShape, shapeDup)

=======

    def tearDown(self):
        for node in (self.multiShape, self.poly, self.curve, self.subd):
            delete(node)
            
    def test_singleShapes(self):
        for shapeTransform in (self.poly, self.curve, self.subd):
            self.assertEqual(len(shapeTransform.getChildren(shapes=1)), 1)
            self.assertRaises(TypeError, duplicate, shapeTransform, addShape=True)
            self.assertEqual(len(shapeTransform.getChildren(shapes=1)), 1)
            origShape = shapeTransform.getShape()
            shapeDup = duplicate(origShape, addShape=True)
            self.assertEqual(len(shapeTransform.getChildren(shapes=1)), 2)
            self.assertEqual(len(shapeDup), 1)
            shapeDup = shapeDup[0]
            self.assertDupeShape(origShape, shapeDup)
            
    def test_multiShape(self):
        origShapes = self.multiShape.getChildren(shapes=1)
        oldNumChildren = len(origShapes)
        self.assertRaises(TypeError, duplicate, self.multiShape, addShape=True)
        self.assertEqual(len(self.multiShape.getChildren(shapes=1)),
                             oldNumChildren)
        for origShape in origShapes:
            shapeDup = duplicate(origShape, addShape=True)
            self.assertEqual(len(self.multiShape.getChildren(shapes=1)),
                             oldNumChildren + 1)
            oldNumChildren += 1
            self.assertEqual(len(shapeDup), 1)
            shapeDup = shapeDup[0]
            self.assertDupeShape(origShape, shapeDup)

>>>>>>> 4de46eaf
    
    def assertDupeShape(self, origShape, shapeDup):
            self.assertTrue(shapeDup.__class__ == origShape.__class__)
            
            # As of Maya 2009, shapeCompare doesn't handle subdivs, and always
            #    returns 1 for curves
            if not isinstance(origShape, (Subdiv, NurbsCurve)):
                if shapeCompare(origShape, shapeDup) != 0:
                    self.fail("shapes do not compare equal: %r, %r)" %
                              (origShape, shapeDup))
            self.assertFalse(origShape.isInstanceOf(shapeDup))
        
            
#suite = unittest.TestLoader().loadTestsFromTestCase(testCase_nodesAndAttributes)
#suite.addTest(unittest.TestLoader().loadTestsFromTestCase(testCase_listHistory))
#unittest.TextTestRunner(verbosity=2).run(suite)
#setupUnittestModule(__name__)

     <|MERGE_RESOLUTION|>--- conflicted
+++ resolved
@@ -413,7 +413,6 @@
         parent(tempShapeTransform.getShape(), self.multiShape, shape=True,
                addObject=True, relative=True)
         delete(tempShapeTransform)
-<<<<<<< HEAD
 
     def tearDown(self):
         for node in (self.multiShape, self.poly, self.curve, self.subd):
@@ -445,41 +444,6 @@
             self.assertEqual(len(shapeDup), 1)
             shapeDup = shapeDup[0]
             self.assertDupeShape(origShape, shapeDup)
-
-=======
-
-    def tearDown(self):
-        for node in (self.multiShape, self.poly, self.curve, self.subd):
-            delete(node)
-            
-    def test_singleShapes(self):
-        for shapeTransform in (self.poly, self.curve, self.subd):
-            self.assertEqual(len(shapeTransform.getChildren(shapes=1)), 1)
-            self.assertRaises(TypeError, duplicate, shapeTransform, addShape=True)
-            self.assertEqual(len(shapeTransform.getChildren(shapes=1)), 1)
-            origShape = shapeTransform.getShape()
-            shapeDup = duplicate(origShape, addShape=True)
-            self.assertEqual(len(shapeTransform.getChildren(shapes=1)), 2)
-            self.assertEqual(len(shapeDup), 1)
-            shapeDup = shapeDup[0]
-            self.assertDupeShape(origShape, shapeDup)
-            
-    def test_multiShape(self):
-        origShapes = self.multiShape.getChildren(shapes=1)
-        oldNumChildren = len(origShapes)
-        self.assertRaises(TypeError, duplicate, self.multiShape, addShape=True)
-        self.assertEqual(len(self.multiShape.getChildren(shapes=1)),
-                             oldNumChildren)
-        for origShape in origShapes:
-            shapeDup = duplicate(origShape, addShape=True)
-            self.assertEqual(len(self.multiShape.getChildren(shapes=1)),
-                             oldNumChildren + 1)
-            oldNumChildren += 1
-            self.assertEqual(len(shapeDup), 1)
-            shapeDup = shapeDup[0]
-            self.assertDupeShape(origShape, shapeDup)
-
->>>>>>> 4de46eaf
     
     def assertDupeShape(self, origShape, shapeDup):
             self.assertTrue(shapeDup.__class__ == origShape.__class__)
