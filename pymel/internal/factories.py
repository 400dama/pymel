--- conflicted
+++ resolved
@@ -2819,11 +2819,7 @@
     pyNodeNamesToPyNodes[pyNodeTypeName] = PyNodeType
     return PyNodeType
 
-<<<<<<< HEAD
-def addCustomPyNode(dynModule, mayaType):
-=======
 def addCustomPyNode(dynModule, mayaType, extraAttrs=None):
->>>>>>> 5f4faaec
     """
     create a PyNode, also adding each member in the given maya node's inheritance if it does not exist.
     
@@ -2843,21 +2839,13 @@
         parent = 'dependNode'
 
         for node in inheritance:
-<<<<<<< HEAD
-            nodeName = addPyNode( dynModule, node, parent )
-=======
             nodeName = addPyNode( dynModule, node, parent, extraAttrs=extraAttrs )
->>>>>>> 5f4faaec
             parent = node
             if 'pymel.all' in sys.modules:
                 # getattr forces loading of Lazy object
                 setattr( sys.modules['pymel.all'], nodeName, getattr(dynModule,nodeName) )
                             
-<<<<<<< HEAD
-def addPyNode( dynModule, mayaType, parentMayaType ):
-=======
 def addPyNode( dynModule, mayaType, parentMayaType, extraAttrs=None ):
->>>>>>> 5f4faaec
     """
     create a PyNode type for a maya node.
     """
