"The primary module for maya commands and node classes"

import sys
import pymel as _pymel
_pymel.core = sys.modules[__name__]
import pymel.versions as _versions
import pymel.internal.startup as _startup
import pymel.internal as _internal

# will check for the presence of an initilized Maya / launch it
_startup.mayaInit()

import pymel.internal.factories as _factories
import pymel.internal.pmcmds as _pmcmds
_pmcmds.addAllWrappedCmds()

import pymel.api as _api
import pymel.api.plugins as _plugins
from general import *
from context import *
from system import *
from windows import *
from animation import *
from effects import *
from modeling import *
from rendering import *
from language import *
from other import *

# to allow lazy loading, we avoid import *
import nodetypes
import nodetypes as nt
import datatypes
import datatypes as dt
import uitypes
import uitypes as ui

import runtime

import maya.cmds as cmds

# these modules are imported anyway so they should not be a performance hit
import pymel.util as util
import pymel.api as api

_logger = _internal.getLogger(__name__)

#: dictionary of plugins and the nodes and commands they register
_pluginData = {}

_module = sys.modules[__name__]

def _addPluginCommand(pluginName, funcName):
    global _pluginData
    
    if funcName not in _pluginData[pluginName].setdefault('commands', []):
        _pluginData[pluginName]['commands'].append(funcName)
    _logger.debug("Adding command: %s" % funcName)
    #_logger.debug("adding new command:", funcName)
    _factories.cmdlist[funcName] = _factories.cmdcache.getCmdInfoBasic( funcName )
    _pmcmds.addWrappedCmd(funcName)
    func = _factories.functionFactory( funcName )
    try:
        if func:
            setattr( _module, funcName, func )
            if 'pymel.all' in sys.modules:
                setattr( sys.modules['pymel.all'], funcName, func )
        else:
            _logger.warning( "failed to create function" )
    except Exception, msg:
        _logger.warning("exception: %s" % str(msg) )
        
def _addPluginNode(pluginName, mayaType):
    global _pluginData
    
    if mayaType not in _pluginData[pluginName].setdefault('dependNodes', []):
        _pluginData[pluginName]['dependNodes'].append(mayaType)    
    _logger.debug("Adding node: %s" % mayaType)
    extraAttrs = _plugins.pyNodeMethods.get(pluginName, {}).get(mayaType, {})
    _factories.addCustomPyNode(nodetypes, mayaType, extraAttrs=extraAttrs)
    

def _removePluginCommand(pluginName, command):
    global _pluginData

    commands = _pluginData.get(pluginName, {}).get('commands', [])
    if command in commands:
        commands.remove(command)
    try:
        _pmcmds.removeWrappedCmd(command)
        _module.__dict__.pop(command, None)
    except KeyError:
        _logger.warn( "Failed to remove %s from module %s" % (command, _module.__name__) )

def _removePluginNode(pluginName, node):
    global _pluginData

    nodes = _pluginData.get(pluginName, {}).get('dependNodes', [])
    if node in nodes:
        nodes.remove(node)
    _factories.removePyNode( nodetypes, node )

# Some plugins (ie, stereoCamera) have commands that are added to maya.cmds,
# but aren't returned when querying the plugin
UNREPORTED_COMMANDS = {'stereoCamera':['stereoCameraView']}    

def _pluginLoaded( *args ):
    global _pluginData
    
    if len(args) > 1:
        # 2009 API callback, the args are ( [ pathToPlugin, pluginName ], clientData )
        pluginName = args[0][1]
    else:
        pluginName = args[0]

    if not pluginName:
        return

    _logger.debug("Plugin loaded: %s", pluginName)
    _pluginData[pluginName] = {}

    try:
        commands = _pmcmds.pluginInfo(pluginName, query=1, command=1)
    except:
        _logger.error("Failed to get command list from %s", pluginName)
        commands = None
        
    if pluginName in UNREPORTED_COMMANDS:
        if commands is None:
            commands = []
        commands += UNREPORTED_COMMANDS[pluginName]

    # Commands
    if commands:
        # clear out the command list first
        _pluginData[pluginName]['commands'] = []
        for funcName in commands:
            _addPluginCommand(pluginName, funcName) 

    # Nodes
    try:
        mayaTypes = cmds.pluginInfo(pluginName, query=1, dependNode=1)
    except:
        _logger.error("Failed to get depend nodes list from %s", pluginName)
        mayaTypes = None
    #apiEnums = cmds.pluginInfo(pluginName, query=1, dependNodeId=1)
    if mayaTypes :
        def addPluginPyNodes(*args):
            try:
                id = _pluginData[pluginName]['callbackId']
                if id is not None:
                    _api.MEventMessage.removeCallback( id )
                    if hasattr(id, 'disown'):
                        id.disown()
            except KeyError:
                _logger.warning("could not find callback id!")

            _pluginData[pluginName]['dependNodes'] = []
            allTypes = set(cmds.ls(nodeTypes=1))
            for mayaType in mayaTypes:
                # make sure it's a 'valid' type - some plugins list node types
                # that don't show up in ls(nodeTypes=1), and aren't creatable
                # ...perhaps they're abstract types?
                # Unfortunately, can't check this, as only plugin I know of
                # that has such a node - mayalive, mlConstraint - is only
                # available up to 2009, which has a bug with allNodeTypes...
                # Oddly enough, mlConstraint WILL show up in allTypes here,
                # but not after the plugin is loaded / callback finishes...?
                if mayaType not in allTypes:
                    continue
                _addPluginNode(pluginName, mayaType)
                _logger.debug("Adding node: %s" % mayaType)

<<<<<<< HEAD
        # evidently isOpeningFile is not avaiable in maya 8.5 sp1.  this could definitely cause problems
        if _api.MFileIO.isReadingFile() or ( _versions.current() >= _versions.v2008 and _api.MFileIO.isOpeningFile() ):
            _logger.debug("Installing temporary plugin-loaded callback")
            id = _api.MEventMessage.addEventCallback( 'SceneOpened', addPluginPyNodes )
=======
        # Detect if we are currently opening/importing a file and load as a callback versus execute now
        if _api.MFileIO.isReadingFile() or  _api.MFileIO.isOpeningFile(): #or \
##           #Referencing still doesn't work because while I can detect when I am referencing in 2012 I don't have
##           # an acceptable event to latch on to. Contacting Autodesk to see if we can get one.
##            ( _versions.current() >= _versions.v2012 and _api.MFileIO.isReferencingFile()):
##            if _api.MFileIO.isReferencingFile():
##                _logger.debug("pymel: Installing temporary plugin-loaded nodes callback - postsceneread")
##                id = _api.MEventMessage.addEventCallback( 'PostSceneRead', addPluginPyNodes )
            if _api.MFileIO.isImportingFile():
                _logger.debug("pymel: Installing temporary plugin-loaded nodes callback - sceneimported")
                id = _api.MEventMessage.addEventCallback( 'SceneImported', addPluginPyNodes )
            else:
                _logger.debug("pymel: Installing temporary plugin-loaded nodes callback - sceneopened")
                id = _api.MEventMessage.addEventCallback( 'SceneOpened', addPluginPyNodes )
>>>>>>> 182795b7
            _pluginData[pluginName]['callbackId'] = id
            # scriptJob not respected in batch mode, had to use _api
            #cmds.scriptJob( event=('SceneOpened',doSomethingElse), runOnce=1 )
        else:
            _logger.debug("pymel: Running plugin-loaded nodes callback")
            # add the callback id as None so that if we fail to get an id in addPluginPyNodes we know something is wrong
            _pluginData[pluginName]['callbackId'] = None
            addPluginPyNodes()



def _pluginUnloaded(*args):
    global _pluginData

    if len(args) > 1:
        # 2009 API callback, the args are
        # ( [ pluginName, pathToPlugin ], clientData )  OR
        # ( [ pathToPlugin ], clientData )
        pluginName = args[0][0]
    else:
        pluginName = args[0]

    _logger.debug("Plugin unloaded: %s" % pluginName)
    
    try:
        data = _pluginData.pop(pluginName)
    except KeyError:
        pass
    else:
        # Commands
        commands = data.pop('commands', [])
        if commands:
            _logger.debug("Removing commands: %s", ', '.join( commands ))
            for command in commands:
                _removePluginCommand(pluginName, command)

        # Nodes
        nodes = data.pop('dependNodes', [])
        if nodes:
            _logger.debug("Removing nodes: %s" % ', '.join( nodes ))
            for node in nodes:
                _removePluginNode(pluginName, node)


global _pluginLoadedCB
global _pluginUnloadedCB
_pluginLoadedCB = None
_pluginUnloadedCB = None

def _installCallbacks():
    """install the callbacks that trigger new nodes and commands to be added to pymel when a
    plugin loads.  This is called from pymel.__init__
    """

    global _pluginLoadedCB
    if _pluginLoadedCB is None:
        _pluginLoadedCB = True
        _logger.debug("Adding pluginLoaded callback")
        #_pluginLoadedCB = pluginLoadedCallback(module)


        if _versions.current() >= _versions.v2009:
            id = _api.MSceneMessage.addStringArrayCallback( _api.MSceneMessage.kAfterPluginLoad, _pluginLoaded  )
            if hasattr(id, 'disown'):
                id.disown()
        else:
            # BUG: this line has to be a string, because using a function causes a 'pure virtual' error every time maya shuts down
            cmds.loadPlugin( addCallback='import pymel.core; pymel.core._pluginLoaded("%s")' )
    else:
        _logger.debug("PluginLoaded callback already exists")

    global _pluginUnloadedCB
    if _pluginUnloadedCB is None:
        _pluginUnloadedCB = True

        # BUG: autodesk still has not add python callback support, and calling this as MEL is not getting the plugin name passed to it
        #mel.unloadPlugin( addCallback='''python("import pymel; pymel._pluginUnloaded('#1')")''' )

        if _versions.current() >= _versions.v2009:
            _logger.debug("Adding pluginUnloaded callback")
            id = _api.MSceneMessage.addStringArrayCallback( _api.MSceneMessage.kAfterPluginUnload, _pluginUnloaded )
            if hasattr(id, 'disown'):
                id.disown()


    else:
        _logger.debug("PluginUnloaded callback already exists")

    # add commands and nodes for plugins loaded prior to importing pymel
    preLoadedPlugins = cmds.pluginInfo( q=1, listPlugins=1 )
    if preLoadedPlugins:
        _logger.info("Updating pymel with pre-loaded plugins: %s" % ', '.join( preLoadedPlugins ))
        for plugin in preLoadedPlugins:
            _pluginLoaded( plugin )

_installCallbacks()

# run userSetup.py / initialize MEL...
# ...userStartup.py / .mel may try to add plugins and then use their commands /
# nodes with pymel... so do the plugin stuff first
_startup.finalize()



<|MERGE_RESOLUTION|>--- conflicted
+++ resolved
@@ -171,12 +171,6 @@
                 _addPluginNode(pluginName, mayaType)
                 _logger.debug("Adding node: %s" % mayaType)
 
-<<<<<<< HEAD
-        # evidently isOpeningFile is not avaiable in maya 8.5 sp1.  this could definitely cause problems
-        if _api.MFileIO.isReadingFile() or ( _versions.current() >= _versions.v2008 and _api.MFileIO.isOpeningFile() ):
-            _logger.debug("Installing temporary plugin-loaded callback")
-            id = _api.MEventMessage.addEventCallback( 'SceneOpened', addPluginPyNodes )
-=======
         # Detect if we are currently opening/importing a file and load as a callback versus execute now
         if _api.MFileIO.isReadingFile() or  _api.MFileIO.isOpeningFile(): #or \
 ##           #Referencing still doesn't work because while I can detect when I am referencing in 2012 I don't have
@@ -186,17 +180,16 @@
 ##                _logger.debug("pymel: Installing temporary plugin-loaded nodes callback - postsceneread")
 ##                id = _api.MEventMessage.addEventCallback( 'PostSceneRead', addPluginPyNodes )
             if _api.MFileIO.isImportingFile():
-                _logger.debug("pymel: Installing temporary plugin-loaded nodes callback - sceneimported")
+                _logger.debug("Installing temporary plugin-loaded nodes callback - sceneimported")
                 id = _api.MEventMessage.addEventCallback( 'SceneImported', addPluginPyNodes )
             else:
-                _logger.debug("pymel: Installing temporary plugin-loaded nodes callback - sceneopened")
+                _logger.debug("Installing temporary plugin-loaded nodes callback - sceneopened")
                 id = _api.MEventMessage.addEventCallback( 'SceneOpened', addPluginPyNodes )
->>>>>>> 182795b7
             _pluginData[pluginName]['callbackId'] = id
             # scriptJob not respected in batch mode, had to use _api
             #cmds.scriptJob( event=('SceneOpened',doSomethingElse), runOnce=1 )
         else:
-            _logger.debug("pymel: Running plugin-loaded nodes callback")
+            _logger.debug("Running plugin-loaded nodes callback")
             # add the callback id as None so that if we fail to get an id in addPluginPyNodes we know something is wrong
             _pluginData[pluginName]['callbackId'] = None
             addPluginPyNodes()
