--- conflicted
+++ resolved
@@ -916,11 +916,7 @@
         try:
             cls = dynModule[classname]
         except KeyError:
-<<<<<<< HEAD
-            if classname.endswith('Layout') or classname.endswith('Grp'):
-=======
             if classname.endswith( ('Layout', 'Grp') ):
->>>>>>> 0088e383
                 bases = (Layout,)
             elif classname.endswith('Panel'):
                 bases = (Panel,)                
