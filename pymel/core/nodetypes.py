--- conflicted
+++ resolved
@@ -5405,12 +5405,7 @@
 _createPyNodes()
 #_logger.debug( "Initialized Pymel PyNodes types list in %.2f sec" % time.time() - _startTime )
 
-<<<<<<< HEAD
-        
-=======
 dynModule = sys.modules[__name__]
-
->>>>>>> a31bf41e
 #def listToMSelection( objs ):
 #    sel = api.MSelectionList()
 #    for obj in objs:
