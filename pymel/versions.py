"""Functions for getting and comparing versions of Maya.

Class for storing apiVersions, which are the best method for comparing versions. ::

    >>> from pymel import versions
    >>> if versions.current() >= versions.v2008:
    ...     print "The current version is later than Maya 2008"
    The current version is later than Maya 2008
"""

import re
import struct
from maya.OpenMaya import MGlobal as _MGlobal

def parseVersionStr(versionStr, extension=False):
    """
    Parse a verbose version string (like the one displayed in the Maya title
    bar) and return the base version.

    :Parameters:
        extension : `bool`
            if True, leave the -x64 tag

    >>> from pymel.all import *
    >>> versions.parseVersionStr('2008 Service Pack1 x64')
    '2008'
    >>> versions.parseVersionStr('2008 Service Pack1 x64', extension=True)
    '2008-x64'
    >>> versions.parseVersionStr('2008x64', extension=True)
    '2008-x64'
    >>> versions.parseVersionStr('8.5', extension=True)
    '8.5'
    >>> versions.parseVersionStr('2008 Extension 2')
    '2008'
    >>> versions.parseVersionStr('/Applications/Autodesk/maya2009/Maya.app/Contents', extension=True)
    '2009'
    >>> versions.parseVersionStr('C:\Program Files (x86)\Autodesk\Maya2008', extension=True)
    '2008'

    """
    if 'Preview' in versionStr:
        # Beta versions of Maya may use the format 'Preview Release nn x64', which
        # doesn't contain the actual Maya version. If we have one of those, we'll
        # make up the version from the API version. Not foolproof, but should work
        # in most cases.
        version = str(_MGlobal.apiVersion())[0:4]
        if extension and bitness() == 64:
            version += '-x64'
    else:
        # problem with service packs addition, must be able to match things such as :
        # '2008 Service Pack 1 x64', '2008x64', '2008', '8.5'

        # NOTE: we're using the same regular expression (parseVersionStr) to parse both the crazy human readable
        # maya versions as returned by about, and the maya location directory.  to handle both of these i'm afraid
        # the regular expression might be getting unwieldy

        ma = re.search("((?:maya)?(?P<base>[\d.]{3,})(?:(?:[ ].*[ ])|(?:-))?(?P<ext>x[\d.]+)?)", versionStr)
        version = ma.group('base')

        if extension and (ma.group('ext') is not None):
            version += "-" + ma.group('ext')
    return version

def bitness():
    """
    The bitness of python running inside Maya as an int.
    """
    # NOTE: platform.architecture()[0] returns '64bit' on OSX 10.6 (Snow Leopard)
    # even when Maya is running in 32-bit mode. The struct technique
    # is more reliable.
    return struct.calcsize("P") * 8

_is64 = bitness() == 64
_current = _MGlobal.apiVersion()
_fullName = _MGlobal.mayaVersion()
_shortName = parseVersionStr(_fullName, extension=False)
_installName = _shortName + ('-x64' if (_is64 and _current < 201600) else '')


v85 = 200700
v85_SP1 = 200701
v2008 = 200800
v2008_SP1 = 200806
v2008_EXT2 = 200806
v2009 = 200900
v2009_EXT1 = 200904
v2009_SP1A = 200906
v2010 = 201000
v2011 = 201100
v2011_HOTFIX1 = 201101
v2011_HOTFIX2 = 201102
v2011_HOTFIX3 = 201103
v2011_SP1 = 201104
v2012 = 201200
v2012_HOTFIX1 = 201201
v2012_HOTFIX2 = 201202
v2012_HOTFIX3 = 201203
v2012_HOTFIX4 = 201204
v2012_SP1 = 201209
v2012_SAP1 = v2012_SP1
v2012_SP2 = 201217
v2012_SAP1SP1 = v2012_SP2
v2013 = 201300
v2014 = 201400
v2014_SP1 = 201402
v2014_SP2 = 201404
v2014_SP3 = 201406
v2014_EXT1 = 201450
v2014_EXT1SP1 = 201451
v2014_EXT1SP2 = 201459
v2015 = 201500
v2015_SP1 = 201501
v2015_SP2 = 201502
v2015_SP3 = 201505
v2015_SP4 = 201506
v2015_EXT1 = 201506
v2015_SP5 = 201507
v2015_EXT1SP5 = 201507
v2016 = 201600
v2016_SP3 = 201605
v2016_SP4 = 201607
v2016_EXT1 = v2016_SP3
v2016_EXT1SP4 = v2016_SP4
v20165 = 201650
v2016_EXT2 = v20165
<<<<<<< HEAD
v20165_SP1 = 201651
v2016_EXT2SP1 = v20165_SP1
=======
v2017 = 201700
>>>>>>> ab80ec2d

def current():
    """Get the current version of Maya

    :rtype: int
    """
    return _current

def fullName():
    return _fullName

def installName():
    return _installName

def shortName():
    return _shortName

def is64bit():
    """Whether this instance of Maya is 64-bit

    :rtype: bool
    """
    return _is64

def flavor():
    """The 'flavor' of this instance of Maya

    Requires ``maya.cmds``.

    :rtype: str
    """
    import maya.cmds
    try:
        return maya.cmds.about(product=1).split()[1]
    except AttributeError:
        raise RuntimeError, "This method cannot be used until maya is fully initialized"

def isUnlimited():
    """Whether this instance of Maya is 'Unlimited' (deprecated)

    :rtype: bool
    """
    return flavor() == 'Unlimited'

def isComplete():
    """Whether this instance of Maya is 'Unlimited' (deprecated)

    :rtype: bool
    """
    return flavor() == 'Complete'

def isRenderNode():
    return flavor() == 'Render'

def isEval():
    """Whether this instance of Maya is an evaluation edition

    Requires ``maya.cmds``.

    :rtype: bool
    """
    import maya.cmds
    try:
        return maya.cmds.about(evalVersion=1)
    except AttributeError:
        raise RuntimeError, "This method cannot be used until maya is fully initialized"<|MERGE_RESOLUTION|>--- conflicted
+++ resolved
@@ -123,12 +123,9 @@
 v2016_EXT1SP4 = v2016_SP4
 v20165 = 201650
 v2016_EXT2 = v20165
-<<<<<<< HEAD
 v20165_SP1 = 201651
 v2016_EXT2SP1 = v20165_SP1
-=======
 v2017 = 201700
->>>>>>> ab80ec2d
 
 def current():
     """Get the current version of Maya
