"""
from pymel.api.plugins import Command
class testCmd(Command):
    def doIt(self, args):
        print "doIt..."

testCmd.register()
cmds.testCmd()
testCmd.deregister()
"""


import sys
import inspect
import hashlib
from collections import defaultdict

import maya.OpenMaya as om
import maya.OpenMayaMPx as mpx
import maya.cmds

<<<<<<< HEAD
registered = {}

=======
import pymel.util as util

#===============================================================================
# General Info
#===============================================================================

mpxToEnum = util.EquivalencePairs({
    mpx.MPxNode:mpx.MPxNode.kDependNode,
    mpx.MPxPolyTrg:mpx.MPxNode.kDependNode,             # has no unique enum
    mpx.MPxLocatorNode:mpx.MPxNode.kLocatorNode,
    mpx.MPxDeformerNode:mpx.MPxNode.kDeformerNode,
    mpx.MPxManipContainer:mpx.MPxNode.kManipContainer,
    mpx.MPxSurfaceShape:mpx.MPxNode.kSurfaceShape,
    mpx.MPxComponentShape:mpx.MPxNode.kSurfaceShape,    # has no unique enum
    mpx.MPxFieldNode:mpx.MPxNode.kFieldNode,
    mpx.MPxEmitterNode:mpx.MPxNode.kEmitterNode,
    mpx.MPxSpringNode:mpx.MPxNode.kSpringNode,
    mpx.MPxIkSolverNode:mpx.MPxNode.kIkSolverNode,
    mpx.MPxHardwareShader:mpx.MPxNode.kHardwareShader,
    mpx.MPxHwShaderNode:mpx.MPxNode.kHwShaderNode,
    mpx.MPxTransform:mpx.MPxNode.kTransformNode,
    mpx.MPxObjectSet:mpx.MPxNode.kObjectSet,
    mpx.MPxFluidEmitterNode:mpx.MPxNode.kFluidEmitterNode,
    mpx.MPxImagePlane:mpx.MPxNode.kImagePlaneNode,
    mpx.MPxParticleAttributeMapperNode:mpx.MPxNode.kParticleAttributeMapperNode,
    mpx.MPxCameraSet:mpx.MPxNode.kCameraSetNode,
    mpx.MPxConstraint:mpx.MPxNode.kConstraintNode,
    mpx.MPxManipulatorNode:mpx.MPxNode.kManipulatorNode,
    })

def allMPx():
    '''
    Returns a list of all MPx classes
    ''' 
    mpxClasses = []
    for _, cls in inspect.getmembers(mpx, lambda x: inspect.isclass(x) and issubclass(x, mpx.MPxNode)):
        mpxClasses.append(cls)
    return mpxClasses

# We want to make sure we know if maya adds a new MPx class!
for _mpx in allMPx():
    assert _mpx in mpxToEnum, 'new MPx class found: %s' % _mpx.__name__

#===============================================================================
# Plugin Registration / loading
#===============================================================================

registered = set()

>>>>>>> 83831066
pyNodeMethods = {}

def _pluginModule():
    return inspect.getmodule( lambda: None )

def _pluginName():
    return _pluginModule().__name__.split('.')[-1]

def _pluginFile():
    return inspect.getsourcefile( lambda:None )
#    module = sys.modules[__name__]
#    print module, __name__
#    return module.__file__

def _loadPlugin():
    thisFile = _pluginFile()
    if not maya.cmds.pluginInfo( thisFile, query=1, loaded=1 ):
        maya.cmds.loadPlugin( thisFile )

def _unloadPlugin():
    thisFile = _pluginFile()
    if maya.cmds.pluginInfo( thisFile, query=1, loaded=1 ):
        maya.cmds.unloadPlugin( thisFile )

def _getPlugin(object=None):
    if object is None:
        _loadPlugin()
        mobject = mpx.MFnPlugin.findPlugin( _pluginName() )
        plugin = mpx.MFnPlugin(mobject)
    elif isinstance(object, om.MObject):
        plugin = mpx.MFnPlugin(object)
    elif isinstance(object, mpx.MFnPlugin):
        plugin = object
    else:
        raise TypeError('expected an MFnPlugin instance or an MObject that can be cast to an MFnPlugin')
    return plugin
<<<<<<< HEAD

class BasePluginMixin(object):
    # The name of the command or the node type
    _name = None
    _mpxType = None
    
    @classmethod
    def create(cls):
        return mpx.asMPxPtr( cls() )    

    @classmethod
    def mayaName(cls):
        return cls._name if cls._name else cls.__name__
    
    @classmethod
    def register(cls, plugin=None):
        """Used to register this MPx object wrapper with the maya plugin.
        
        By default the command will be registered to a dummy plugin provided by pymel.

        If using from within a plugin module's ``initializePlugin`` or
        ``uninitializePlugin`` callback, pass along the MObject given to these
        functions.
        
        When implementing the derived MPx wrappers, do not override this -
        instead, override _registerOverride
        """
        global registered
        useThisPlugin = (plugin is None)
        mplugin = _getPlugin(plugin)
        cls._registerOverride(mplugin, useThisPlugin)
        if useThisPlugin:
            registered[cls] = None
            
    @classmethod
    def _registerOverride(cls, mplugin, useThisPlugin):
        '''Override this to implement the actual registration behavior for
        the MPx class. 
        '''
        return
    
    @classmethod
    def deregister(cls, plugin=None):
        """
        If using from within a plugin module's ``initializePlugin`` or
        ``uninitializePlugin`` callback, pass along the MObject given to these
        functions.
        """
        global registered
        useThisPlugin = (plugin is None)
        mplugin = _getPlugin(plugin)
        cls._deregisterOverride(mplugin, useThisPlugin)
        if plugin is None:
            registered.pop(cls)

    @classmethod
    def _deregisterOverride(cls, mplugin, useThisPlugin):
        '''Override this to implement the actual deregistration behavior for
        the MPx class. 
        '''
        return

class BaseCommandMixin(BasePluginMixin):
    @classmethod
    def createSyntax(cls):
        return om.MSyntax()

    @classmethod
    def _registerOverride(cls, mplugin, useThisPlugin):
        name = cls.mayaName()
        mplugin.registerCommand( name, cls.create, cls.createSyntax )
        if useThisPlugin:
            import pymel.core
            pymel.core._addPluginCommand(mplugin.name(), name)

    @classmethod
    def _deregisterOverride(cls, mplugin, useThisPlugin):
        '''Override this to implement the actual deregistration behavior for
        the MPx class. 
        '''
        name = cls.mayaName()
        mplugin.deregisterCommand( name )
        if useThisPlugin:
            import pymel.core
            pymel.core._removePluginCommand(mplugin.name(), name)
            
class Command(BaseCommandMixin, mpx.MPxCommand):
    _mpxType = mpx.MPxCommand


# Todo: implement the underlying stuff to make PyNodeMethod work... probably
# need to unify the code in pymel.core._pluginLoaded/_pluginUnloaded and
# factories.addCustomPyNode; then, just have anytime we're adding new plugin
# nodes, check for PyNodeMethod objects on the class, and modify the resulting
# PyNode accordingly

# The support for this isn't implemented yet... just here to give an idea of
# how it would work...
class PyNodeMethod(object):
    '''Used as a decorator, placed on methods on a plugin node class, to signal
    that these methods should be placed on to PyNode objects constructed for
    the resulting depend nodes.
    
    >>> class FriendlyNode(DependNode):
    ...     _typeId = om.MTypeId(654748)
    ...     @PyNodeMethod
    ...     def introduce(self):
    ...         print "Hi, I'm an instance of a MyNode PyNode - my name is %s!" % self.name()
    >>> FriendlyNode.register()
    >>> import pymel.core as pm
    >>> frank = pm.createNode('FriendlyNode', name='Frank')
    >>> frank.introduce()
    Hi, I'm an instance of a MyNode PyNode - my name is Frank!
    '''
    def __init__(self, func, name=None):
        if name is None:
            name = func.__name__
        self.func = func
        self.name = name

class BaseNodeMixin(BasePluginMixin):
    _typeId = None
    _callbacks = defaultdict(list)
    
    @classmethod
    def initialize(cls):
        return

    @classmethod
    def _registerOverride(cls, mplugin, useThisPlugin):
        nodeName = cls.mayaName()

        # PyNodeMethods
        global pyNodeMethods
        pluginPynodeMethods = pyNodeMethods.setdefault(mplugin.name(), {})
        pluginPynodeMethods[nodeName] = {}
        for clsAttrName, clsObj in inspect.getmembers(cls):
            if isinstance(clsObj, PyNodeMethod):
                pluginPynodeMethods[nodeName][clsObj.name] = clsObj.func
                        
        
        mplugin.registerNode( nodeName, cls._typeId, cls.create, cls.initialize, cls._type )
        
        if useThisPlugin:
            import pymel.core
            pymel.core._addPluginNode(mplugin.name(), nodeName)
        # callbacks
        for cbname, reg in [
                    ('timeChanged', om.MDGMessage.addTimeChangeCallback),
                    ('forcedUpdate', om.MDGMessage.addForceUpdateCallback),
                    ('nodeAdded', om.MDGMessage.addNodeAddedCallback),
                    ('nodeRemoved', om.MDGMessage.addNodeRemovedCallback),
                    #('connectionMade', om.MDGMessage.addConnectionCallback), # conflicts with MPxNode.connectionMade
                    ('preConnectionMade', om.MDGMessage.addPreConnectionCallback)]:
            if hasattr(cls, cbname):
                cb = getattr(cls, cbname)
                # TODO: assert cb is a classmethod, maybe check number of inputs too
                cls._callbacks[nodeName].append(reg(cb, nodeName))
                
        
                
    @classmethod
    def _deregisterOverride(cls, mplugin, useThisPlugin):
        '''Override this to implement the actual deregistration behavior for
        the MPx class. 
        '''
        nodeName = cls.mayaName()

        # PyNodeMethods
        global pyNodeMethods
        pyNodeMethods.get(mplugin.name(), {}).pop(nodeName, None)
        
        mplugin.deregisterNode( cls._typeId )
        if useThisPlugin:
            import pymel.core
            pymel.core._removePluginNode(mplugin.name(), nodeName)
        for id in cls._callbacks.pop(nodeName):
            om.MMessage.removeCallback(id)
            
    @classmethod
    def _devTypeIdHash(cls, name):
        '''hashes the given string to a MTypeId, somewhere in the dev range
        (0x80000 - 0xfffff)
        '''
        start = 0x80000
        end = 0xfffff
        size = (end - start) + 1
        md5 = hashlib.md5()
        md5.update(name)
        id = start + long(md5.hexdigest(), 16) % size
        return om.MTypeId(id)
            
class DependNode(BaseNodeMixin, mpx.MPxNode):
    _mpxType = mpx.MPxNode
    _type = mpx.MPxNode.kDependNode
                
class LocatorNode(BaseNodeMixin, mpx.MPxLocatorNode):
    _mpxType = mpx.MPxLocatorNode
    _type = mpx.MPxNode.kLocatorNode

=======
>>>>>>> 83831066

# allow this file to be loaded as its own dummy plugin
# Initialize the script plug-in
def initializePlugin(mobject):
    pass

# Uninitialize the script plug-in
def uninitializePlugin(mobject):

    #print "getmodule", inspect.getmodule( None )
    #mod = _pluginModule()

    #when uninitializePlugin is called it is execfile'd which changes the module in which this code runs.
    #we need to get the correct module first

    # FIXME: determine a reliable way to get this module's name when it is being execfile'd
    global registered
    mod = sys.modules['pymel.api.plugins']

    plugin = mpx.MFnPlugin(mobject)
    for obj in registered:
        print "deregistering", obj.name()
        obj.deregisterCommand(plugin)
<<<<<<< HEAD
    registered = {}
=======
    registered = set()

#===============================================================================
# Plugin Mixin Classes
#===============================================================================

class BasePluginMixin(object):
    # The name of the command or the node type
    _name = None
    
    # You can manually set this, or just leave it at None to let pymel
    # automatically determine it from the base classes
    _mpxType = None
    
    @classmethod
    def getMpxType(cls):
        if cls._mpxType is None:
            for pClass in inspect.getmro(cls):
                if issubclass(pClass, mpx.MPxNode):
                    cls._mpxType = pClass
        return cls._mpxType
    
    @classmethod
    def mayaName(cls):
        if not cls._name is None:
            cls._name = cls.__name__
        return cls._name

    _typeId = None
    
    # Defined here just so it can be shared between MPxTransformationMatrix
    # and DependNode
    @classmethod
    def getTypeId(cls, nodeName=None):
        if cls._typeId is None:
            if nodeName is None:
                nodeName = cls.mayaName()
            cls._typeId = cls._devTypeIdHash(nodeName)
        return cls._typeId
    
    @classmethod
    def create(cls):
        return mpx.asMPxPtr( cls() )    

    @classmethod
    def register(cls, plugin=None):
        """Used to register this MPx object wrapper with the maya plugin.
        
        By default the command will be registered to a dummy plugin provided by pymel.

        If using from within a plugin module's ``initializePlugin`` or
        ``uninitializePlugin`` callback, pass along the MObject given to these
        functions.
        
        When implementing the derived MPx wrappers, do not override this -
        instead, override _registerOverride
        """
        global registered
        useThisPlugin = (plugin is None)
        mplugin = _getPlugin(plugin)
        cls._registerOverride(mplugin, useThisPlugin)
        if useThisPlugin:
            registered.add(cls)
            
    @classmethod
    def _registerOverride(cls, mplugin, useThisPlugin):
        '''Override this to implement the actual registration behavior for
        the MPx class.
        '''
        return
    
    @classmethod
    def deregister(cls, plugin=None):
        """
        If using from within a plugin module's ``initializePlugin`` or
        ``uninitializePlugin`` callback, pass along the MObject given to these
        functions.
        """
        global registered
        useThisPlugin = (plugin is None)
        mplugin = _getPlugin(plugin)
        cls._deregisterOverride(mplugin, useThisPlugin)
        if plugin is None:
            registered.remove(cls)

    @classmethod
    def _deregisterOverride(cls, mplugin, useThisPlugin):
        '''Override this to implement the actual deregistration behavior for
        the MPx class. 
        '''
        return

#===============================================================================
# Plugin Classes - inherit from these!
#===============================================================================

            
class Command(BasePluginMixin, mpx.MPxCommand):
    @classmethod
    def createSyntax(cls):
        return om.MSyntax()

    @classmethod
    def _registerOverride(cls, mplugin, useThisPlugin):
        name = cls.mayaName()
        mplugin.registerCommand( name, cls.create, cls.createSyntax )
        if useThisPlugin:
            import pymel.core
            pymel.core._addPluginCommand(mplugin.name(), name)

    @classmethod
    def _deregisterOverride(cls, mplugin, useThisPlugin):
        '''Override this to implement the actual deregistration behavior for
        the MPx class. 
        '''
        name = cls.mayaName()
        mplugin.deregisterCommand( name )
        if useThisPlugin:
            import pymel.core
            pymel.core._removePluginCommand(mplugin.name(), name)
            
class TransformationMatrix(BasePluginMixin, mpx.MPxTransformationMatrix):
    _typeId = None
    # Override to do nothing - should be (de)registered by the transform!
    @classmethod
    def register(cls, plugin=None): pass
    @classmethod
    def deregister(cls, plugin=None): pass
                
class DependNode(BasePluginMixin, mpx.MPxNode):
    # You can manually set this, or just leave it at None to let pymel
    # automatically determine it from the MPxType
    _typeEnum = None

    # If this is left as None, a 'reasonable' default will be made based on a
    # hash of the node name in the user range... to ensure no name clashes,
    # though, you should get a node id from Autodesk!
    _typeId = None
    
    @classmethod
    def getTypeEnum(cls):
        if cls._typeEnum is None:
            cls._typeEnum = mpxToEnum[cls.getMpxType()]
        return cls._typeEnum
    
    _classification = None
    
    _callbacks = defaultdict(list)
    
    @classmethod
    def initialize(cls):
        return

    @classmethod
    def _registerOverride(cls, mplugin, useThisPlugin):
        nodeName = cls.mayaName()

        # PyNodeMethods
        global pyNodeMethods
        pluginPynodeMethods = pyNodeMethods.setdefault(mplugin.name(), {})
        pluginPynodeMethods[nodeName] = {}
        for clsAttrName, clsObj in inspect.getmembers(cls):
            if isinstance(clsObj, PyNodeMethod):
                pluginPynodeMethods[nodeName][clsObj.name] = clsObj.func
            
        cls._nodeRegisterOverride( nodeName, mplugin )
        
        if useThisPlugin:
            import pymel.core
            pymel.core._addPluginNode(mplugin.name(), nodeName)
        # callbacks
        for cbname, reg in [
                    ('timeChanged', om.MDGMessage.addTimeChangeCallback),
                    ('forcedUpdate', om.MDGMessage.addForceUpdateCallback),
                    ('nodeAdded', om.MDGMessage.addNodeAddedCallback),
                    ('nodeRemoved', om.MDGMessage.addNodeRemovedCallback),
                    #('connectionMade', om.MDGMessage.addConnectionCallback), # conflicts with MPxNode.connectionMade
                    ('preConnectionMade', om.MDGMessage.addPreConnectionCallback)]:
            if hasattr(cls, cbname):
                cb = getattr(cls, cbname)
                # TODO: assert cb is a classmethod, maybe check number of inputs too
                cls._callbacks[nodeName].append(reg(cb, nodeName))

    @classmethod                
    def _nodeRegisterOverride( cls, nodeName, mplugin ):
        registerArgs = [ nodeName,cls.getTypeId(), cls.create, cls.initialize,
                        cls.getTypeEnum()]
        if cls._classification:
            registerArgs.append(cls._classification)
        mplugin.registerNode( *registerArgs )
        
                
    @classmethod
    def _deregisterOverride(cls, mplugin, useThisPlugin):
        '''Override this to implement the actual deregistration behavior for
        the MPx class. 
        '''
        nodeName = cls.mayaName()

        # PyNodeMethods
        global pyNodeMethods
        pyNodeMethods.get(mplugin.name(), {}).pop(nodeName, None)
        
        mplugin.deregisterNode( cls.getTypeId() )
        if useThisPlugin:
            import pymel.core
            pymel.core._removePluginNode(mplugin.name(), nodeName)
        for id in cls._callbacks.pop(nodeName):
            om.MMessage.removeCallback(id)
            
    @classmethod
    def _devTypeIdHash(cls, name):
        '''hashes the given string to a MTypeId, somewhere in the dev range
        (0x80000 - 0xfffff)
        '''
        start = 0x80000
        end = 0xfffff
        size = (end - start) + 1
        md5 = hashlib.md5()
        md5.update(name)
        id = start + long(md5.hexdigest(), 16) % size
        return om.MTypeId(id)


# I have some unnecessary if statements, just to visually show the hierarchy
                
class CameraSet(DependNode, mpx.MPxCameraSet): pass
        
class Constraint(DependNode, mpx.MPxConstraint): pass

class DeformerNode(DependNode, mpx.MPxDeformerNode): pass

class EmitterNode(DependNode, mpx.MPxEmitterNode): pass

if 1:
    class FluidEmitterNode(EmitterNode, mpx.MPxFluidEmitterNode): pass

class FieldNode(DependNode, mpx.MPxFieldNode): pass
    
class HardwareShader(DependNode, mpx.MPxHardwareShader): pass

class HwShaderNode(DependNode, mpx.MPxHwShaderNode): pass

class IkSolverNode(DependNode, mpx.MPxIkSolverNode): pass

class ImagePlane(DependNode, mpx.MPxImagePlane): pass

class LocatorNode(DependNode, mpx.MPxLocatorNode): pass

class ManipContainer(DependNode, mpx.MPxManipContainer): pass

class ManipulatorNode(DependNode, mpx.MPxManipulatorNode): pass

class ObjectSet(DependNode, mpx.MPxObjectSet): pass

class ParticleAttributeMapperNode(DependNode, mpx.MPxParticleAttributeMapperNode): pass

class PolyTrg(DependNode, mpx.MPxPolyTrg): pass

class SpringNode(DependNode, mpx.MPxSpringNode): pass

class SurfaceShape(DependNode, mpx.MPxSurfaceShape): pass

if 1:
    class ComponentShape(SurfaceShape, mpx.MPxComponentShape): pass
    
class Transform(DependNode, mpx.MPxTransform):
    # Bug in python - can't just use MPxTransformationMatrix, as there's a
    # problem with MPxTransformationMatrix.baseTransformationMatrixId
    _transformMatrix = TransformationMatrix
    
    @classmethod                
    def _nodeRegisterOverride( cls, nodeName, mplugin ):
        registerArgs = [ nodeName, cls.getTypeId(), cls.create, cls.initialize,
                         cls._transformMatrix.create,
                         cls._transformMatrix.getTypeId() ]
        if cls._classification:
            registerArgs.append(cls._classification)
        mplugin.registerTransform( *registerArgs )

#===============================================================================
# Plugin Class Helpers
#===============================================================================

class PyNodeMethod(object):
    '''Used as a decorator, placed on methods on a plugin node class, to signal
    that these methods should be placed on to PyNode objects constructed for
    the resulting depend nodes.
    
    >>> class FriendlyNode(DependNode):
    ...     _typeId = om.MTypeId(654748)
    ...     @PyNodeMethod
    ...     def introduce(self):
    ...         print "Hi, I'm an instance of a MyNode PyNode - my name is %s!" % self.name()
    >>> FriendlyNode.register()
    >>> import pymel.core as pm
    >>> frank = pm.createNode('FriendlyNode', name='Frank')
    >>> frank.introduce()
    Hi, I'm an instance of a MyNode PyNode - my name is Frank!
    '''
    def __init__(self, func, name=None):
        if name is None:
            name = func.__name__
        self.func = func
        self.name = name


#===============================================================================
# Querying Plugin Hierarchy
#===============================================================================

def getPluginHierarchy():
    '''Dynamically query the mel node hierarchy for all plugin node types
    
    This command must be run from within a running maya session - ie, where
    maya.cmds, etc are accessible.
    '''
    import pymel.internal.factories as factories
    
    nodetypes = createDummyPluginNodes()
    inheritances = {}
    for pluginType, nodetype in nodetypes:
        try:
            inheritance = factories.getInheritance(nodetype)
        except factories.ManipNodeTypeError:
            pass
        assert inheritance[0] == nodetype
        inheritances[pluginType] = inheritance[1:]
    return inheritances

def createDummyPluginNodes():
    '''Registers with the dummy pymel plugin a dummy node type for each MPxNode
    subclass
    
    returns a dictionary mapping from MPx class to a maya node type string
    '''
    nodetypes = {}
    
    pymelPlugClasses = []
    
    for obj in globals.itervalues():
        if inspect.isclass(obj) and issubclass(obj, DependNode):
            pymelPlugClasses.append(obj)
            
    dummyClasses = {}
    for cls in pymelPlugClasses:
        class DummyClass(cls):
            _name = 'dummy' + cls.__name__
        DummyClass.__name__ = util.capitalize(DummyClass._name)
        DummyClass.register()
        dummyClasses[DummyClass.getMpxType()] = DummyClass
        
    return dummyClasses
    

>>>>>>> 83831066

#def _repoplulate():
#    print "repopulate"
#    try:
#        global registered
#        commands = maya.cmds.pluginInfo(_pluginName(), query=1, command=1)
#        registered = registered
#    except:
#        pass
#
#_repoplulate()


# when we reload, should we deregister all plugins??? or maybe we can just repopulate registered
#_unloadPlugin()<|MERGE_RESOLUTION|>--- conflicted
+++ resolved
@@ -19,10 +19,6 @@
 import maya.OpenMayaMPx as mpx
 import maya.cmds
 
-<<<<<<< HEAD
-registered = {}
-
-=======
 import pymel.util as util
 
 #===============================================================================
@@ -72,7 +68,6 @@
 
 registered = set()
 
->>>>>>> 83831066
 pyNodeMethods = {}
 
 def _pluginModule():
@@ -109,21 +104,73 @@
     else:
         raise TypeError('expected an MFnPlugin instance or an MObject that can be cast to an MFnPlugin')
     return plugin
-<<<<<<< HEAD
+
+# allow this file to be loaded as its own dummy plugin
+# Initialize the script plug-in
+def initializePlugin(mobject):
+    pass
+
+# Uninitialize the script plug-in
+def uninitializePlugin(mobject):
+
+    #print "getmodule", inspect.getmodule( None )
+    #mod = _pluginModule()
+
+    #when uninitializePlugin is called it is execfile'd which changes the module in which this code runs.
+    #we need to get the correct module first
+
+    # FIXME: determine a reliable way to get this module's name when it is being execfile'd
+    global registered
+    mod = sys.modules['pymel.api.plugins']
+
+    plugin = mpx.MFnPlugin(mobject)
+    for obj in registered:
+        print "deregistering", obj.name()
+        obj.deregisterCommand(plugin)
+    registered = set()
+
+#===============================================================================
+# Plugin Mixin Classes
+#===============================================================================
 
 class BasePluginMixin(object):
     # The name of the command or the node type
     _name = None
+    
+    # You can manually set this, or just leave it at None to let pymel
+    # automatically determine it from the base classes
     _mpxType = None
+    
+    @classmethod
+    def getMpxType(cls):
+        if cls._mpxType is None:
+            for pClass in inspect.getmro(cls):
+                if issubclass(pClass, mpx.MPxNode):
+                    cls._mpxType = pClass
+        return cls._mpxType
+    
+    @classmethod
+    def mayaName(cls):
+        if not cls._name is None:
+            cls._name = cls.__name__
+        return cls._name
+
+    _typeId = None
+    
+    # Defined here just so it can be shared between MPxTransformationMatrix
+    # and DependNode
+    @classmethod
+    def getTypeId(cls, nodeName=None):
+        if cls._typeId is None:
+            if nodeName is None:
+                nodeName = cls.mayaName()
+            cls._typeId = cls._devTypeIdHash(nodeName)
+        return cls._typeId
     
     @classmethod
     def create(cls):
         return mpx.asMPxPtr( cls() )    
 
-    @classmethod
-    def mayaName(cls):
-        return cls._name if cls._name else cls.__name__
-    
     @classmethod
     def register(cls, plugin=None):
         """Used to register this MPx object wrapper with the maya plugin.
@@ -142,12 +189,12 @@
         mplugin = _getPlugin(plugin)
         cls._registerOverride(mplugin, useThisPlugin)
         if useThisPlugin:
-            registered[cls] = None
+            registered.add(cls)
             
     @classmethod
     def _registerOverride(cls, mplugin, useThisPlugin):
         '''Override this to implement the actual registration behavior for
-        the MPx class. 
+        the MPx class.
         '''
         return
     
@@ -163,7 +210,7 @@
         mplugin = _getPlugin(plugin)
         cls._deregisterOverride(mplugin, useThisPlugin)
         if plugin is None:
-            registered.pop(cls)
+            registered.remove(cls)
 
     @classmethod
     def _deregisterOverride(cls, mplugin, useThisPlugin):
@@ -172,7 +219,12 @@
         '''
         return
 
-class BaseCommandMixin(BasePluginMixin):
+#===============================================================================
+# Plugin Classes - inherit from these!
+#===============================================================================
+
+            
+class Command(BasePluginMixin, mpx.MPxCommand):
     @classmethod
     def createSyntax(cls):
         return om.MSyntax()
@@ -196,18 +248,169 @@
             import pymel.core
             pymel.core._removePluginCommand(mplugin.name(), name)
             
-class Command(BaseCommandMixin, mpx.MPxCommand):
-    _mpxType = mpx.MPxCommand
-
-
-# Todo: implement the underlying stuff to make PyNodeMethod work... probably
-# need to unify the code in pymel.core._pluginLoaded/_pluginUnloaded and
-# factories.addCustomPyNode; then, just have anytime we're adding new plugin
-# nodes, check for PyNodeMethod objects on the class, and modify the resulting
-# PyNode accordingly
-
-# The support for this isn't implemented yet... just here to give an idea of
-# how it would work...
+class TransformationMatrix(BasePluginMixin, mpx.MPxTransformationMatrix):
+    _typeId = None
+    # Override to do nothing - should be (de)registered by the transform!
+    @classmethod
+    def register(cls, plugin=None): pass
+    @classmethod
+    def deregister(cls, plugin=None): pass
+                
+class DependNode(BasePluginMixin, mpx.MPxNode):
+    # You can manually set this, or just leave it at None to let pymel
+    # automatically determine it from the MPxType
+    _typeEnum = None
+
+    # If this is left as None, a 'reasonable' default will be made based on a
+    # hash of the node name in the user range... to ensure no name clashes,
+    # though, you should get a node id from Autodesk!
+    _typeId = None
+    
+    @classmethod
+    def getTypeEnum(cls):
+        if cls._typeEnum is None:
+            cls._typeEnum = mpxToEnum[cls.getMpxType()]
+        return cls._typeEnum
+    
+    _classification = None
+    
+    _callbacks = defaultdict(list)
+    
+    @classmethod
+    def initialize(cls):
+        return
+
+    @classmethod
+    def _registerOverride(cls, mplugin, useThisPlugin):
+        nodeName = cls.mayaName()
+
+        # PyNodeMethods
+        global pyNodeMethods
+        pluginPynodeMethods = pyNodeMethods.setdefault(mplugin.name(), {})
+        pluginPynodeMethods[nodeName] = {}
+        for clsAttrName, clsObj in inspect.getmembers(cls):
+            if isinstance(clsObj, PyNodeMethod):
+                pluginPynodeMethods[nodeName][clsObj.name] = clsObj.func
+            
+        cls._nodeRegisterOverride( nodeName, mplugin )
+        
+        if useThisPlugin:
+            import pymel.core
+            pymel.core._addPluginNode(mplugin.name(), nodeName)
+        # callbacks
+        for cbname, reg in [
+                    ('timeChanged', om.MDGMessage.addTimeChangeCallback),
+                    ('forcedUpdate', om.MDGMessage.addForceUpdateCallback),
+                    ('nodeAdded', om.MDGMessage.addNodeAddedCallback),
+                    ('nodeRemoved', om.MDGMessage.addNodeRemovedCallback),
+                    #('connectionMade', om.MDGMessage.addConnectionCallback), # conflicts with MPxNode.connectionMade
+                    ('preConnectionMade', om.MDGMessage.addPreConnectionCallback)]:
+            if hasattr(cls, cbname):
+                cb = getattr(cls, cbname)
+                # TODO: assert cb is a classmethod, maybe check number of inputs too
+                cls._callbacks[nodeName].append(reg(cb, nodeName))
+
+    @classmethod                
+    def _nodeRegisterOverride( cls, nodeName, mplugin ):
+        registerArgs = [ nodeName,cls.getTypeId(), cls.create, cls.initialize,
+                        cls.getTypeEnum()]
+        if cls._classification:
+            registerArgs.append(cls._classification)
+        mplugin.registerNode( *registerArgs )
+        
+                
+    @classmethod
+    def _deregisterOverride(cls, mplugin, useThisPlugin):
+        '''Override this to implement the actual deregistration behavior for
+        the MPx class. 
+        '''
+        nodeName = cls.mayaName()
+
+        # PyNodeMethods
+        global pyNodeMethods
+        pyNodeMethods.get(mplugin.name(), {}).pop(nodeName, None)
+        
+        mplugin.deregisterNode( cls.getTypeId() )
+        if useThisPlugin:
+            import pymel.core
+            pymel.core._removePluginNode(mplugin.name(), nodeName)
+        for id in cls._callbacks.pop(nodeName):
+            om.MMessage.removeCallback(id)
+            
+    @classmethod
+    def _devTypeIdHash(cls, name):
+        '''hashes the given string to a MTypeId, somewhere in the dev range
+        (0x80000 - 0xfffff)
+        '''
+        start = 0x80000
+        end = 0xfffff
+        size = (end - start) + 1
+        md5 = hashlib.md5()
+        md5.update(name)
+        id = start + long(md5.hexdigest(), 16) % size
+        return om.MTypeId(id)
+
+
+# I have some unnecessary if statements, just to visually show the hierarchy
+                
+class CameraSet(DependNode, mpx.MPxCameraSet): pass
+        
+class Constraint(DependNode, mpx.MPxConstraint): pass
+
+class DeformerNode(DependNode, mpx.MPxDeformerNode): pass
+
+class EmitterNode(DependNode, mpx.MPxEmitterNode): pass
+
+if 1:
+    class FluidEmitterNode(EmitterNode, mpx.MPxFluidEmitterNode): pass
+
+class FieldNode(DependNode, mpx.MPxFieldNode): pass
+    
+class HardwareShader(DependNode, mpx.MPxHardwareShader): pass
+
+class HwShaderNode(DependNode, mpx.MPxHwShaderNode): pass
+
+class IkSolverNode(DependNode, mpx.MPxIkSolverNode): pass
+
+class ImagePlane(DependNode, mpx.MPxImagePlane): pass
+
+class LocatorNode(DependNode, mpx.MPxLocatorNode): pass
+
+class ManipContainer(DependNode, mpx.MPxManipContainer): pass
+
+class ManipulatorNode(DependNode, mpx.MPxManipulatorNode): pass
+
+class ObjectSet(DependNode, mpx.MPxObjectSet): pass
+
+class ParticleAttributeMapperNode(DependNode, mpx.MPxParticleAttributeMapperNode): pass
+
+class PolyTrg(DependNode, mpx.MPxPolyTrg): pass
+
+class SpringNode(DependNode, mpx.MPxSpringNode): pass
+
+class SurfaceShape(DependNode, mpx.MPxSurfaceShape): pass
+
+if 1:
+    class ComponentShape(SurfaceShape, mpx.MPxComponentShape): pass
+    
+class Transform(DependNode, mpx.MPxTransform):
+    # Bug in python - can't just use MPxTransformationMatrix, as there's a
+    # problem with MPxTransformationMatrix.baseTransformationMatrixId
+    _transformMatrix = TransformationMatrix
+    
+    @classmethod                
+    def _nodeRegisterOverride( cls, nodeName, mplugin ):
+        registerArgs = [ nodeName, cls.getTypeId(), cls.create, cls.initialize,
+                         cls._transformMatrix.create,
+                         cls._transformMatrix.getTypeId() ]
+        if cls._classification:
+            registerArgs.append(cls._classification)
+        mplugin.registerTransform( *registerArgs )
+
+#===============================================================================
+# Plugin Class Helpers
+#===============================================================================
+
 class PyNodeMethod(object):
     '''Used as a decorator, placed on methods on a plugin node class, to signal
     that these methods should be placed on to PyNode objects constructed for
@@ -230,420 +433,6 @@
         self.func = func
         self.name = name
 
-class BaseNodeMixin(BasePluginMixin):
-    _typeId = None
-    _callbacks = defaultdict(list)
-    
-    @classmethod
-    def initialize(cls):
-        return
-
-    @classmethod
-    def _registerOverride(cls, mplugin, useThisPlugin):
-        nodeName = cls.mayaName()
-
-        # PyNodeMethods
-        global pyNodeMethods
-        pluginPynodeMethods = pyNodeMethods.setdefault(mplugin.name(), {})
-        pluginPynodeMethods[nodeName] = {}
-        for clsAttrName, clsObj in inspect.getmembers(cls):
-            if isinstance(clsObj, PyNodeMethod):
-                pluginPynodeMethods[nodeName][clsObj.name] = clsObj.func
-                        
-        
-        mplugin.registerNode( nodeName, cls._typeId, cls.create, cls.initialize, cls._type )
-        
-        if useThisPlugin:
-            import pymel.core
-            pymel.core._addPluginNode(mplugin.name(), nodeName)
-        # callbacks
-        for cbname, reg in [
-                    ('timeChanged', om.MDGMessage.addTimeChangeCallback),
-                    ('forcedUpdate', om.MDGMessage.addForceUpdateCallback),
-                    ('nodeAdded', om.MDGMessage.addNodeAddedCallback),
-                    ('nodeRemoved', om.MDGMessage.addNodeRemovedCallback),
-                    #('connectionMade', om.MDGMessage.addConnectionCallback), # conflicts with MPxNode.connectionMade
-                    ('preConnectionMade', om.MDGMessage.addPreConnectionCallback)]:
-            if hasattr(cls, cbname):
-                cb = getattr(cls, cbname)
-                # TODO: assert cb is a classmethod, maybe check number of inputs too
-                cls._callbacks[nodeName].append(reg(cb, nodeName))
-                
-        
-                
-    @classmethod
-    def _deregisterOverride(cls, mplugin, useThisPlugin):
-        '''Override this to implement the actual deregistration behavior for
-        the MPx class. 
-        '''
-        nodeName = cls.mayaName()
-
-        # PyNodeMethods
-        global pyNodeMethods
-        pyNodeMethods.get(mplugin.name(), {}).pop(nodeName, None)
-        
-        mplugin.deregisterNode( cls._typeId )
-        if useThisPlugin:
-            import pymel.core
-            pymel.core._removePluginNode(mplugin.name(), nodeName)
-        for id in cls._callbacks.pop(nodeName):
-            om.MMessage.removeCallback(id)
-            
-    @classmethod
-    def _devTypeIdHash(cls, name):
-        '''hashes the given string to a MTypeId, somewhere in the dev range
-        (0x80000 - 0xfffff)
-        '''
-        start = 0x80000
-        end = 0xfffff
-        size = (end - start) + 1
-        md5 = hashlib.md5()
-        md5.update(name)
-        id = start + long(md5.hexdigest(), 16) % size
-        return om.MTypeId(id)
-            
-class DependNode(BaseNodeMixin, mpx.MPxNode):
-    _mpxType = mpx.MPxNode
-    _type = mpx.MPxNode.kDependNode
-                
-class LocatorNode(BaseNodeMixin, mpx.MPxLocatorNode):
-    _mpxType = mpx.MPxLocatorNode
-    _type = mpx.MPxNode.kLocatorNode
-
-=======
->>>>>>> 83831066
-
-# allow this file to be loaded as its own dummy plugin
-# Initialize the script plug-in
-def initializePlugin(mobject):
-    pass
-
-# Uninitialize the script plug-in
-def uninitializePlugin(mobject):
-
-    #print "getmodule", inspect.getmodule( None )
-    #mod = _pluginModule()
-
-    #when uninitializePlugin is called it is execfile'd which changes the module in which this code runs.
-    #we need to get the correct module first
-
-    # FIXME: determine a reliable way to get this module's name when it is being execfile'd
-    global registered
-    mod = sys.modules['pymel.api.plugins']
-
-    plugin = mpx.MFnPlugin(mobject)
-    for obj in registered:
-        print "deregistering", obj.name()
-        obj.deregisterCommand(plugin)
-<<<<<<< HEAD
-    registered = {}
-=======
-    registered = set()
-
-#===============================================================================
-# Plugin Mixin Classes
-#===============================================================================
-
-class BasePluginMixin(object):
-    # The name of the command or the node type
-    _name = None
-    
-    # You can manually set this, or just leave it at None to let pymel
-    # automatically determine it from the base classes
-    _mpxType = None
-    
-    @classmethod
-    def getMpxType(cls):
-        if cls._mpxType is None:
-            for pClass in inspect.getmro(cls):
-                if issubclass(pClass, mpx.MPxNode):
-                    cls._mpxType = pClass
-        return cls._mpxType
-    
-    @classmethod
-    def mayaName(cls):
-        if not cls._name is None:
-            cls._name = cls.__name__
-        return cls._name
-
-    _typeId = None
-    
-    # Defined here just so it can be shared between MPxTransformationMatrix
-    # and DependNode
-    @classmethod
-    def getTypeId(cls, nodeName=None):
-        if cls._typeId is None:
-            if nodeName is None:
-                nodeName = cls.mayaName()
-            cls._typeId = cls._devTypeIdHash(nodeName)
-        return cls._typeId
-    
-    @classmethod
-    def create(cls):
-        return mpx.asMPxPtr( cls() )    
-
-    @classmethod
-    def register(cls, plugin=None):
-        """Used to register this MPx object wrapper with the maya plugin.
-        
-        By default the command will be registered to a dummy plugin provided by pymel.
-
-        If using from within a plugin module's ``initializePlugin`` or
-        ``uninitializePlugin`` callback, pass along the MObject given to these
-        functions.
-        
-        When implementing the derived MPx wrappers, do not override this -
-        instead, override _registerOverride
-        """
-        global registered
-        useThisPlugin = (plugin is None)
-        mplugin = _getPlugin(plugin)
-        cls._registerOverride(mplugin, useThisPlugin)
-        if useThisPlugin:
-            registered.add(cls)
-            
-    @classmethod
-    def _registerOverride(cls, mplugin, useThisPlugin):
-        '''Override this to implement the actual registration behavior for
-        the MPx class.
-        '''
-        return
-    
-    @classmethod
-    def deregister(cls, plugin=None):
-        """
-        If using from within a plugin module's ``initializePlugin`` or
-        ``uninitializePlugin`` callback, pass along the MObject given to these
-        functions.
-        """
-        global registered
-        useThisPlugin = (plugin is None)
-        mplugin = _getPlugin(plugin)
-        cls._deregisterOverride(mplugin, useThisPlugin)
-        if plugin is None:
-            registered.remove(cls)
-
-    @classmethod
-    def _deregisterOverride(cls, mplugin, useThisPlugin):
-        '''Override this to implement the actual deregistration behavior for
-        the MPx class. 
-        '''
-        return
-
-#===============================================================================
-# Plugin Classes - inherit from these!
-#===============================================================================
-
-            
-class Command(BasePluginMixin, mpx.MPxCommand):
-    @classmethod
-    def createSyntax(cls):
-        return om.MSyntax()
-
-    @classmethod
-    def _registerOverride(cls, mplugin, useThisPlugin):
-        name = cls.mayaName()
-        mplugin.registerCommand( name, cls.create, cls.createSyntax )
-        if useThisPlugin:
-            import pymel.core
-            pymel.core._addPluginCommand(mplugin.name(), name)
-
-    @classmethod
-    def _deregisterOverride(cls, mplugin, useThisPlugin):
-        '''Override this to implement the actual deregistration behavior for
-        the MPx class. 
-        '''
-        name = cls.mayaName()
-        mplugin.deregisterCommand( name )
-        if useThisPlugin:
-            import pymel.core
-            pymel.core._removePluginCommand(mplugin.name(), name)
-            
-class TransformationMatrix(BasePluginMixin, mpx.MPxTransformationMatrix):
-    _typeId = None
-    # Override to do nothing - should be (de)registered by the transform!
-    @classmethod
-    def register(cls, plugin=None): pass
-    @classmethod
-    def deregister(cls, plugin=None): pass
-                
-class DependNode(BasePluginMixin, mpx.MPxNode):
-    # You can manually set this, or just leave it at None to let pymel
-    # automatically determine it from the MPxType
-    _typeEnum = None
-
-    # If this is left as None, a 'reasonable' default will be made based on a
-    # hash of the node name in the user range... to ensure no name clashes,
-    # though, you should get a node id from Autodesk!
-    _typeId = None
-    
-    @classmethod
-    def getTypeEnum(cls):
-        if cls._typeEnum is None:
-            cls._typeEnum = mpxToEnum[cls.getMpxType()]
-        return cls._typeEnum
-    
-    _classification = None
-    
-    _callbacks = defaultdict(list)
-    
-    @classmethod
-    def initialize(cls):
-        return
-
-    @classmethod
-    def _registerOverride(cls, mplugin, useThisPlugin):
-        nodeName = cls.mayaName()
-
-        # PyNodeMethods
-        global pyNodeMethods
-        pluginPynodeMethods = pyNodeMethods.setdefault(mplugin.name(), {})
-        pluginPynodeMethods[nodeName] = {}
-        for clsAttrName, clsObj in inspect.getmembers(cls):
-            if isinstance(clsObj, PyNodeMethod):
-                pluginPynodeMethods[nodeName][clsObj.name] = clsObj.func
-            
-        cls._nodeRegisterOverride( nodeName, mplugin )
-        
-        if useThisPlugin:
-            import pymel.core
-            pymel.core._addPluginNode(mplugin.name(), nodeName)
-        # callbacks
-        for cbname, reg in [
-                    ('timeChanged', om.MDGMessage.addTimeChangeCallback),
-                    ('forcedUpdate', om.MDGMessage.addForceUpdateCallback),
-                    ('nodeAdded', om.MDGMessage.addNodeAddedCallback),
-                    ('nodeRemoved', om.MDGMessage.addNodeRemovedCallback),
-                    #('connectionMade', om.MDGMessage.addConnectionCallback), # conflicts with MPxNode.connectionMade
-                    ('preConnectionMade', om.MDGMessage.addPreConnectionCallback)]:
-            if hasattr(cls, cbname):
-                cb = getattr(cls, cbname)
-                # TODO: assert cb is a classmethod, maybe check number of inputs too
-                cls._callbacks[nodeName].append(reg(cb, nodeName))
-
-    @classmethod                
-    def _nodeRegisterOverride( cls, nodeName, mplugin ):
-        registerArgs = [ nodeName,cls.getTypeId(), cls.create, cls.initialize,
-                        cls.getTypeEnum()]
-        if cls._classification:
-            registerArgs.append(cls._classification)
-        mplugin.registerNode( *registerArgs )
-        
-                
-    @classmethod
-    def _deregisterOverride(cls, mplugin, useThisPlugin):
-        '''Override this to implement the actual deregistration behavior for
-        the MPx class. 
-        '''
-        nodeName = cls.mayaName()
-
-        # PyNodeMethods
-        global pyNodeMethods
-        pyNodeMethods.get(mplugin.name(), {}).pop(nodeName, None)
-        
-        mplugin.deregisterNode( cls.getTypeId() )
-        if useThisPlugin:
-            import pymel.core
-            pymel.core._removePluginNode(mplugin.name(), nodeName)
-        for id in cls._callbacks.pop(nodeName):
-            om.MMessage.removeCallback(id)
-            
-    @classmethod
-    def _devTypeIdHash(cls, name):
-        '''hashes the given string to a MTypeId, somewhere in the dev range
-        (0x80000 - 0xfffff)
-        '''
-        start = 0x80000
-        end = 0xfffff
-        size = (end - start) + 1
-        md5 = hashlib.md5()
-        md5.update(name)
-        id = start + long(md5.hexdigest(), 16) % size
-        return om.MTypeId(id)
-
-
-# I have some unnecessary if statements, just to visually show the hierarchy
-                
-class CameraSet(DependNode, mpx.MPxCameraSet): pass
-        
-class Constraint(DependNode, mpx.MPxConstraint): pass
-
-class DeformerNode(DependNode, mpx.MPxDeformerNode): pass
-
-class EmitterNode(DependNode, mpx.MPxEmitterNode): pass
-
-if 1:
-    class FluidEmitterNode(EmitterNode, mpx.MPxFluidEmitterNode): pass
-
-class FieldNode(DependNode, mpx.MPxFieldNode): pass
-    
-class HardwareShader(DependNode, mpx.MPxHardwareShader): pass
-
-class HwShaderNode(DependNode, mpx.MPxHwShaderNode): pass
-
-class IkSolverNode(DependNode, mpx.MPxIkSolverNode): pass
-
-class ImagePlane(DependNode, mpx.MPxImagePlane): pass
-
-class LocatorNode(DependNode, mpx.MPxLocatorNode): pass
-
-class ManipContainer(DependNode, mpx.MPxManipContainer): pass
-
-class ManipulatorNode(DependNode, mpx.MPxManipulatorNode): pass
-
-class ObjectSet(DependNode, mpx.MPxObjectSet): pass
-
-class ParticleAttributeMapperNode(DependNode, mpx.MPxParticleAttributeMapperNode): pass
-
-class PolyTrg(DependNode, mpx.MPxPolyTrg): pass
-
-class SpringNode(DependNode, mpx.MPxSpringNode): pass
-
-class SurfaceShape(DependNode, mpx.MPxSurfaceShape): pass
-
-if 1:
-    class ComponentShape(SurfaceShape, mpx.MPxComponentShape): pass
-    
-class Transform(DependNode, mpx.MPxTransform):
-    # Bug in python - can't just use MPxTransformationMatrix, as there's a
-    # problem with MPxTransformationMatrix.baseTransformationMatrixId
-    _transformMatrix = TransformationMatrix
-    
-    @classmethod                
-    def _nodeRegisterOverride( cls, nodeName, mplugin ):
-        registerArgs = [ nodeName, cls.getTypeId(), cls.create, cls.initialize,
-                         cls._transformMatrix.create,
-                         cls._transformMatrix.getTypeId() ]
-        if cls._classification:
-            registerArgs.append(cls._classification)
-        mplugin.registerTransform( *registerArgs )
-
-#===============================================================================
-# Plugin Class Helpers
-#===============================================================================
-
-class PyNodeMethod(object):
-    '''Used as a decorator, placed on methods on a plugin node class, to signal
-    that these methods should be placed on to PyNode objects constructed for
-    the resulting depend nodes.
-    
-    >>> class FriendlyNode(DependNode):
-    ...     _typeId = om.MTypeId(654748)
-    ...     @PyNodeMethod
-    ...     def introduce(self):
-    ...         print "Hi, I'm an instance of a MyNode PyNode - my name is %s!" % self.name()
-    >>> FriendlyNode.register()
-    >>> import pymel.core as pm
-    >>> frank = pm.createNode('FriendlyNode', name='Frank')
-    >>> frank.introduce()
-    Hi, I'm an instance of a MyNode PyNode - my name is Frank!
-    '''
-    def __init__(self, func, name=None):
-        if name is None:
-            name = func.__name__
-        self.func = func
-        self.name = name
-
 
 #===============================================================================
 # Querying Plugin Hierarchy
@@ -693,7 +482,6 @@
     return dummyClasses
     
 
->>>>>>> 83831066
 
 #def _repoplulate():
 #    print "repopulate"
