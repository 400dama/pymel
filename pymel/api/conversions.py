""" Imports Maya API methods in the 'api' namespace, and defines various utilities for Python<->API communication """

# They will be imported / redefined later in Pymel, but we temporarily need them here
import sys, inspect, time, os.path

from allapi import *
<<<<<<< HEAD
import allapi # for getting at an original, unaltered api version

#import pymel.factories as _factories

import sys, inspect, timeit, time, re
from pymel.util import Singleton, metaStatic, expandArgs, Tree, FrozenTree, IndexedFrozenTree, treeFromDict, warn
from pymel.mayahook import ExecutionWarning
=======
from pymel.util import Singleton, metaStatic, expandArgs, IndexedFrozenTree, treeFromDict
>>>>>>> 59c559b7
import pymel.util as util
import pymel.mayahook as mayahook
_logger = mayahook.getLogger(__name__)

_thisModule = sys.modules[__name__]

class Enum(tuple):
    def __str__(self): return '.'.join( [str(x) for x in self] )
    def __repr__(self): return repr(str(self))
    def pymelName(self, forceType=None):
        parts = list(self)
        if forceType:
            parts[0] = forceType
        else:
            mfn = getattr( _thisModule, self[0] )
            mayaTypeDict = ApiEnumsToMayaTypes()[ mfn().type() ]
            parts[0] = util.capitalize( mayaTypeDict.keys()[0] )

        return '.'.join( [str(x) for x in parts] )
                          

# Maya static info :
# Initializes various static look-ups to speed up Maya types conversions


class ApiTypesToApiEnums(dict) :
    """Lookup of Maya API types to corresponding MFn::Types enum"""
    __metaclass__ = Singleton   
class ApiEnumsToApiTypes(dict) :
    """Lookup of MFn::Types enum to corresponding Maya API types"""
    __metaclass__ = Singleton
class ApiTypesToApiClasses(dict) :
    """Lookup of Maya API types to corresponding MFnBase Function sets"""
    __metaclass__ = Singleton
    
# Reserved Maya types and API types that need a special treatment (abstract types)
# TODO : parse docs to get these ? Pity there is no kDeformableShape to pair with 'deformableShape'
# strangely createNode ('cluster') works but dgMod.createNode('cluster') doesn't

# added : filters them to weed out those not present in current version

#class ReservedMayaTypes(dict) :
#    __metaclass__ =  metaStatic
## Inverse lookup
#class ReservedApiTypes(dict) :
#   

class ReservedMayaTypes(dict) :
    __metaclass__ = Singleton
class ReservedApiTypes(dict) :
    __metaclass__ = Singleton
    
def _buildMayaReservedTypes():
    """ Build a list of Maya reserved types.
        These cannot be created directly from the API, thus the dgMod trick to find the corresonding Maya type won't work """

    ReservedMayaTypes().clear()
    ReservedApiTypes().clear()
    
    reservedTypes = { 'invalid':'kInvalid', 'base':'kBase', 'object':'kNamedObject', 'dependNode':'kDependencyNode', 'dagNode':'kDagNode', \
                'entity':'kDependencyNode', \
                'constraint':'kConstraint', 'field':'kField', \
                'geometryShape':'kGeometric', 'shape':'kShape', 'deformFunc':'kDeformFunc', 'cluster':'kClusterFilter', \
                'dimensionShape':'kDimension', \
                'abstractBaseCreate':'kCreate', 'polyCreator':'kPolyCreator', \
                'polyModifier':'kMidModifier', 'subdModifier':'kSubdModifier', \
                'curveInfo':'kCurveInfo', 'curveFromSurface':'kCurveFromSurface', \
                'surfaceShape': 'kSurface', 'revolvedPrimitive':'kRevolvedPrimitive', 'plane':'kPlane', 'curveShape':'kCurve', \
                'animCurve': 'kAnimCurve', 'resultCurve':'kResultCurve', 'cacheBase':'kCacheBase', 'filter':'kFilter',
                'blend':'kBlend', 'ikSolver':'kIkSolver', \
                'light':'kLight', 'renderLight':'kLight', 'nonAmbientLightShapeNode':'kNonAmbientLight', 'nonExtendedLightShapeNode':'kNonExtendedLight', \
                'texture2d':'kTexture2d', 'texture3d':'kTexture3d', 'textureEnv':'kTextureEnv', \
                'primitive':'kPrimitive', 'reflect':'kReflect', 'smear':'kSmear', \
                'plugin':'kPlugin', 'THdependNode':'kPluginDependNode', 'THlocatorShape':'kPluginLocatorNode', 'pluginData':'kPluginData', \
                'THdeformer':'kPluginDeformerNode', 'pluginConstraint':'kPluginConstraintNode', \
                'unknown':'kUnknown', 'unknownDag':'kUnknownDag', 'unknownTransform':'kUnknownTransform',\
                'xformManip':'kXformManip', 'moveVertexManip':'kMoveVertexManip', # creating these 2 crash Maya 
                'dynBase': 'kDynBase', 'polyPrimitive': 'kPolyPrimitive','nParticle': 'kNParticle', 'birailSrf': 'kBirailSrf', 'pfxGeometry': 'kPfxGeometry', } # Reserved types that crash when            

    # filter to make sure all these types exist in current version (some are Maya2008 only)
    ReservedMayaTypes ( dict( (item[0], item[1]) for item in filter(lambda i:i[1] in ApiTypesToApiEnums(), reservedTypes.iteritems()) ) )
    # build reverse dict
    ReservedApiTypes ( dict( (item[1], item[0]) for item in ReservedMayaTypes().iteritems() ) )
    
    return ReservedMayaTypes(), ReservedApiTypes()

# some handy aliases / shortcuts easier to remember and use than actual Maya type name
class ShortMayaTypes(dict) :
    __metaclass__ =  metaStatic
    
ShortMayaTypes({'all':'base', 'valid':'base', 'any':'base', 'node':'dependNode', 'dag':'dagNode', \
                'deformer':'geometryFilter', 'weightedDeformer':'weightGeometryFilter', 'geometry':'geometryShape', \
                'surface':'surfaceShape', 'revolved':'revolvedPrimitive', 'deformable':'deformableShape', \
                'curve':'curveShape' })                
                   
class MayaTypesToApiTypes(dict) :
    """ Lookup of currently existing Maya types as keys with their corresponding API type as values.
    Not a read only (static) dict as these can change (if you load a plugin)"""
    __metaclass__ = Singleton

class ApiTypesToMayaTypes(dict) :
    """ Lookup of currently existing Maya API types as keys with their corresponding Maya type as values.
    Not a read only (static) dict as these can change (if you load a plugin)
    In the case of a plugin a single API 'kPlugin' type corresponds to a tuple of types )"""
    __metaclass__ = Singleton
    
#: lookup tables for a direct conversion between Maya type to their MFn::Types enum
class MayaTypesToApiEnums(dict) :
    """Lookup from Maya types to API MFn::Types enums """
    __metaclass__ = Singleton
    
#: lookup tables for a direct conversion between API type to their MFn::Types enum 
class ApiEnumsToMayaTypes(dict) :
    """Lookup from API MFn::Types enums to Maya types """
    __metaclass__ = Singleton
 
# Cache API types hierarchy, using MFn classes hierarchy and additionnal trials
# TODO : do the same for Maya types, but no clue how to inspect them apart from parsing docs


#: Reserved API type hierarchy, for virtual types where we can not use the 'create trick'
#: to query inheritance, as of 2008 types and API types seem a bit out of sync as API types
#: didn't follow latest Maya types additions...
class ReservedApiHierarchy(dict) :
    __metaclass__ =  metaStatic
ReservedApiHierarchy({ 'kNamedObject':'kBase', 'kDependencyNode':'kNamedObject', 'kDagNode':'kDependencyNode', \
                    'kConstraint':'kTransform', 'kField':'kTransform', \
                    'kShape':'kDagNode', 'kGeometric':'kShape', 'kDeformFunc':'kShape', 'kClusterFilter':'kWeightGeometryFilt', \
                    'kDimension':'kShape', \
                    'kCreate':'kDependencyNode', 'kPolyCreator':'kDependencyNode', \
                    'kMidModifier':'kDependencyNode', 'kSubdModifier':'kDependencyNode', \
                    'kCurveInfo':'kCreate', 'kCurveFromSurface':'kCreate', \
                    'kSurface':'kGeometric', 'kRevolvedPrimitive':'kGeometric', 'kPlane':'kGeometric', 'kCurve':'kGeometric', \
                    'kAnimCurve':'kDependencyNode', 'kResultCurve':'kAnimCurve', 'kCacheBase':'kDependencyNode' ,'kFilter':'kDependencyNode', \
                    'kBlend':'kDependencyNode', 'kIkSolver':'kDependencyNode', \
                    'kLight':'kShape', 'kNonAmbientLight':'kLight', 'kNonExtendedLight':'kNonAmbientLight', \
                    'kTexture2d':'kDependencyNode', 'kTexture3d':'kDependencyNode', 'kTextureEnv':'kDependencyNode', \
                    'kPlugin':'kBase', 'kPluginDependNode':'kDependencyNode', 'kPluginLocatorNode':'kLocator', \
                    'kPluginDeformerNode':'kGeometryFilt', 'kPluginConstraintNode':'kConstraint', 'kPluginData':'kData', \
                    'kUnknown':'kDependencyNode', 'kUnknownDag':'kDagNode', 'kUnknownTransform':'kTransform',\
                    'kXformManip':'kTransform', 'kMoveVertexManip':'kXformManip' })  

apiTypeHierarchy = {}

def ApiTypeHierarchy() :
    return apiTypeHierarchy

# get the API type from a maya type
def mayaTypeToApiType(mayaType) :
    """ Get the Maya API type from the name of a Maya type """
    try:
        return MayaTypesToApiTypes()[mayaType]
    except KeyError:
        apiType = 'kInvalid'
        # Reserved types must be treated specially
        if ReservedMayaTypes().has_key(mayaType) :
            # It's an abstract type            
            apiType = ReservedMayaTypes()[mayaType]
        else :
            # we create a dummy object of this type in a dgModifier
            # as the dgModifier.doIt() method is never called, the object
            # is never actually created in the scene
            obj = MObject() 
            dagMod = MDagModifier()
            dgMod = MDGModifier()
            #if mayaType == 'directionalLight': print "MayaTypesToApiTypes", "directionalLight" in MayaTypesToApiTypes().keys(), len(MayaTypesToApiTypes().keys())
            obj = _makeDgModGhostObject(mayaType, dagMod, dgMod)
            if isValidMObject(obj):
                apiType = obj.apiTypeStr()
        return apiType


def addMayaType(mayaType, apiType=None ) :
    """ Add a type to the MayaTypes lists. Fill as many dictionary caches as we have info for. 
    
        - MayaTypesToApiTypes
        - ApiTypesToMayaTypes
        - ApiTypesToApiEnums
        - ApiEnumsToApiTypes
        - MayaTypesToApiEnums
        - ApiEnumsToMayaTypes
    """


    if apiType is None:
        apiType = mayaTypeToApiType(mayaType)    
    if apiType is not 'kInvalid' :
        
        apiEnum = getattr( MFn, apiType )
        
        defType = ReservedMayaTypes().has_key(mayaType)
        
        MayaTypesToApiTypes()[mayaType] = apiType
        if not ApiTypesToMayaTypes().has_key(apiType) :
            ApiTypesToMayaTypes()[apiType] = { mayaType : defType }
        else :
            ApiTypesToMayaTypes()[apiType][mayaType] = defType
        
        # these are static and are build elsewhere
        #ApiTypesToApiEnums()[apiType] = apiEnum
        #ApiEnumsToApiTypes()[apiEnum] = apiType
        
        MayaTypesToApiEnums()[mayaType] = apiEnum
        if not ApiEnumsToMayaTypes().has_key(apiEnum) :
            ApiEnumsToMayaTypes()[apiEnum] = { mayaType : None }
        else:
            ApiEnumsToMayaTypes()[apiEnum][mayaType] = None 

def removeMayaType( mayaType ):
    """ Remove a type from the MayaTypes lists. 
    
        - MayaTypesToApiTypes
        - ApiTypesToMayaTypes
        - ApiTypesToApiEnums
        - ApiEnumsToApiTypes
        - MayaTypesToApiEnums
        - ApiEnumsToMayaTypes
    """
    try:
        apiEnum = MayaTypesToApiEnums().pop( mayaType )
    except KeyError: pass
    else:
        enums = ApiEnumsToMayaTypes()[apiEnum]
        enums.pop( mayaType, None )
        if not enums:
            ApiEnumsToMayaTypes().pop(apiEnum)
            ApiEnumsToApiTypes().pop(apiEnum)
    try:
        apiType = MayaTypesToApiTypes().pop( mayaType, None )
    except KeyError: pass
    else:
        types = ApiTypesToMayaTypes()[apiType]
        types.pop( mayaType, None )
        if not types:
            ApiTypesToMayaTypes().pop(apiType)
            ApiTypesToApiEnums().pop(apiType)
    
       

def _getMObject(nodeType, dagMod, dgMod) :
    """ Returns a queryable MObject from a given apiType or mayaType"""
    
    # cant create these nodes, some would crahs MAya also
    if ReservedApiTypes().has_key(nodeType) or ReservedMayaTypes().has_key(nodeType) :
        return None   

    if ApiTypesToMayaTypes().has_key(nodeType) :
        mayaType = ApiTypesToMayaTypes()[nodeType].keys()[0]
        #apiType = nodeType
    elif MayaTypesToApiTypes().has_key(nodeType) :
        mayaType = nodeType
        #apiType = MayaTypesToApiTypes()[nodeType]
    else :
        return None    
    
    return _makeDgModGhostObject(mayaType, dagMod, dgMod)


def _makeDgModGhostObject(mayaType, dagMod, dgMod):
    # we create a dummy object of this type in a dgModifier (or dagModifier)
    # as the dgModifier.doIt() method is never called, the object
    # is never actually created in the scene
    
    # Note that you need to call the dgMod/dagMod.deleteNode method as well - if we don't,
    # and we call this function while loading a scene (for instance, if the scene requires
    # a plugin that isn't loaded, and defines custom node types), then the nodes are still
    # somehow created, despite never explicitly calling doIt()
    if type(dagMod) is not MDagModifier or type(dgMod) is not MDGModifier :
        raise ValueError, "Need a valid MDagModifier and MDGModifier or cannot return a valid MObject"

    # Regardless of whether we're making a DG or DAG node, make a parent first - 
    # for some reason, this ensures good cleanup (don't ask me why...??)
    parent = dagMod.createNode ( 'transform', MObject())
    
    try:
        try :
            # Try making it with dgMod FIRST - this way, we can avoid making an
            # unneccessary transform if it is a DG node
            obj = dgMod.createNode ( mayaType )
        except RuntimeError:
            # DagNode
            obj = dagMod.createNode ( mayaType, parent )
            _logger.debug( "Made ghost DAG node of type '%s'" % mayaType )
        else:
            # DependNode
            _logger.debug( "Made ghost DG node of type '%s'" % mayaType )
            dgMod.deleteNode(obj)
    except:
        obj = MObject()

    dagMod.deleteNode(parent)

    if isValidMObject(obj) :
        return obj
    else :
        _logger.debug("Error trying to create ghost node for '%s'" %  mayaType)
        return None


# check if a an API type herits from another
# it can't b e done for "virtual" types (in ReservedApiTypes)
def _hasFn (apiType, dagMod, dgMod, parentType=None) :
    """ Get the Maya API type from the name of a Maya type """
    if parentType is None :
        parentType = 'kBase'
    # Reserved we can't determine it as we can't create the node, all we can do is check if it's
    # in the ReservedApiHierarchy
    if ReservedApiTypes().has_key(apiType) :
        return ReservedApiHierarchy().get(apiType, None) == parentType
    # Need the MFn::Types enum for the parentType
    if ApiTypesToApiEnums().has_key(parentType) :
        typeInt = ApiTypesToApiEnums()[parentType]
    else :
        return False
    # print "need creation for %s" % apiType
    obj = _getMObject(apiType, dagMod, dgMod, parentType) 
    if isValidMObject(obj) :
        return obj.hasFn(typeInt)
    else :
        return False
 

# Filter the given API type list to retain those that are parent of apiType
# can pass a list of types to check for being possible parents of apiType
# or a dictionnary of types:node to speed up testing
def _parentFn(apiType, dagMod, dgMod, *args, **kwargs) :
    """ Checks the given API type list, or API type:MObject dictionnary to return the first parent of apiType """
    if not kwargs :
        if not args :
            args = ('kBase', )
        kwargs = dict( (args[k], None) for k in args )
    else :
        for k in args :
            if not kwargs.has_key(k) :
                kwargs[k] = None
    # Reserved we can't determine it as we can't create the node, all we can do is check if it's
    # in the ReservedApiHierarchy
    if ReservedApiTypes().has_key(apiType) :
        p = ReservedApiHierarchy().get(apiType, None)
        if p is not None :
            for t in kwargs.keys() :
                if p == t :
                    return t
        return None

    result = None           
    obj = kwargs.get(apiType, None)        
    if not isValidMObject(obj) :
        # print "need creation for %s" % apiType
        obj = _getMObject(apiType, dagMod, dgMod)
    if isValidMObject(obj) :
        if not kwargs.get(apiType, None) :
            kwargs[apiType] = obj          # update it if we had to create
        parents = []
        for t in kwargs.keys() :
            # Need the MFn::Types enum for the parentType
            if t != apiType :
                if ApiTypesToApiEnums().has_key(t) :
                    ti = ApiTypesToApiEnums()[t]
                    if obj.hasFn(ti) :
                        parents.append(t)
        # problem is the MObject.hasFn method returns True for all ancestors, not only first one
        if len(parents) :
            if len(parents) > 1 :
                for p in parents :
                    if ApiTypesToApiEnums().has_key(p) :
                        ip = ApiTypesToApiEnums()[p]
                        isFirst = True
                        for q in parents :
                            if q != p :
                                stored = kwargs.get(q, None)
                                if not stored :
                                    if ReservedApiTypes().has_key(q) :
                                        isFirst = not ReservedApiHierarchy().get(q, None) == p
                                    else :                                    
                                        stored = _getMObject(q, dagMod, dgMod)
                                        if not kwargs.get(q, None) :
                                            kwargs[q] = stored          # update it if we had to create                                        
                                if stored :
                                    isFirst = not stored.hasFn(ip)
                            if not isFirst :
                                break
                        if isFirst :
                            result = p
                            break
            else :
                result = parents[0]
                                 
    return result

def _createNodes(dagMod, dgMod, *args) :
    """pre-build a apiType:MObject, and mayaType:apiType lookup for all provided types, be careful that these MObject
        can be used only as long as dagMod and dgMod are not deleted"""

    result = {}
    mayaResult = {}
    unableToCreate = set()
    
        
    for mayaType in args :
        if ReservedMayaTypes().has_key(mayaType) :
            apiType = ReservedMayaTypes()[mayaType]
            #print "reserved", mayaType, apiType
            mayaResult[mayaType] = apiType
            result[apiType] = None
      
        else :
            obj = _makeDgModGhostObject(mayaType, dagMod, dgMod)
            if obj :
                apiType = obj.apiTypeStr()
                mayaResult[mayaType] = apiType
                result[apiType] = obj
            else:
                unableToCreate.add(mayaType)
    return result, mayaResult, unableToCreate

# child:parent lookup of the Maya API classes hierarchy (based on the existing MFn class hierarchy)
# TODO : fix that, doesn't accept the Singleton base it seems
# class ApiTypeHierarchy(FrozenTree) :
#    """ Hierarchy Tree of all API Types """
#    __metaclass__ = Singleton

def _buildApiTypesList():
    """the list of api types is static.  even when a plugin registers a new maya type, it will be associated with 
    an existing api type"""
    
    ApiTypesToApiEnums().clear()
    ApiEnumsToApiTypes().clear()
    
    ApiTypesToApiEnums( dict( inspect.getmembers(MFn, lambda x:type(x) is int)) )
    ApiEnumsToApiTypes( dict( (ApiTypesToApiEnums()[k], k) for k in ApiTypesToApiEnums().keys()) )

    #apiTypesToApiEnums = dict( inspect.getmembers(MFn, lambda x:type(x) is int)) 
    #apiEnumsToApiTypes = dict( (ApiTypesToApiEnums()[k], k) for k in ApiTypesToApiEnums().keys()) 
    #return apiTypesToApiEnums, apiEnumsToApiTypes
    
## Initialises MayaTypes for a faster later access
#def _buildMayaTypesList() :
#    """Updates the cached MayaTypes lists """
#    start = time.time()
#    from maya.cmds import ls as _ls
#    # api types/enums dicts must be created before reserved type bc they are used for filtering
#    _buildMayaReservedTypes()
#    
#    # use dict of empty keys just for faster random access
#    # the nodes returned by ls will be added by createPyNodes and pluginLoadedCB
#    # add new types
#    print "reserved types", ReservedMayaTypes()
#    for mayaType, apiType in ReservedMayaTypes().items() + [(k, None) for k in _ls(nodeTypes=True)]:
#         #if not MayaTypesToApiTypes().has_key(mayaType) :
#         addMayaType( mayaType, apiType )
#    elapsed = time.time() - start
#    print "Updated Maya types list in %.2f sec" % elapsed


# Build a dictionnary of api types and parents to represent the MFn class hierarchy
def _buildApiTypeHierarchy(apiClassInfo=None) :
    """
    Used to rebuild api info from scratch.
    
    Set 'apiClassInfo' to a valid apiClassInfo structure to disable rebuilding of apiClassInfo
    - this is useful for versions < 2009, as these versions cannot parse the api docs; by passing
    in an apiClassInfo, you can rebuild all other api information.  If left at the default value
    of 'None', then it will be rebuilt using the apiDocParser.
    """
    def _MFnType(x) :
        if x == MFnBase :
            return ApiEnumsToApiTypes()[ 1 ]  # 'kBase'
        else :
            try :
                return ApiEnumsToApiTypes()[ x().type() ]
            except :
                return ApiEnumsToApiTypes()[ 0 ] # 'kInvalid'
    
    #global apiTypeHierarchy, ApiTypesToApiClasses
    _buildMayaReservedTypes()
    
    if not mayahook.mayaIsRunning():
        mayahook.mayaInit()
    import maya.cmds
    
    # load all maya plugins
    mayaLoc = mayahook.getMayaLocation()
    # need to set to os.path.realpath to get a 'canonical' path for string comparison...
    pluginPaths = [os.path.realpath(x) for x in os.environ['MAYA_PLUG_IN_PATH'].split(os.path.pathsep)]
    for pluginPath in [x for x in pluginPaths if x.startswith( mayaLoc ) and os.path.isdir(x) ]:
        for x in os.listdir( pluginPath ):
            if os.path.isfile( os.path.join(pluginPath,x)):
                try:
                    maya.cmds.loadPlugin( x )
                except RuntimeError: pass

    allMayaTypes = ReservedMayaTypes().keys() + maya.cmds.ls(nodeTypes=True)
    
    apiTypesToApiClasses = {}
    
    # all of maya OpenMaya api is now imported in module api's namespace
    MFnClasses = inspect.getmembers(_thisModule, lambda x: inspect.isclass(x) and issubclass(x, MFnBase))
    MFnTree = inspect.getclasstree( [x[1] for x in MFnClasses] )
    MFnDict = {}
    
    for x in expandArgs(MFnTree, type='list') :
        MFnClass = x[0]
        current = _MFnType(MFnClass)
        if current and current != 'kInvalid' and len(x[1]) > 0:
            #Check that len(x[1]) > 0 because base python 'object' will have no parents...
            parent = _MFnType(x[1][0])
            if parent:
                apiTypesToApiClasses[ current ] = MFnClass
                #ApiTypesToApiClasses()[ current ] = x[0]
                MFnDict[ current ] = parent
    
    if apiClassInfo is None:
        from pymel.mayahook.parsers import ApiDocParser
        apiClassInfo = {}
#        try:
        parser = ApiDocParser(_thisModule)
#        except IOError, msg: 
#            _logger.warn( "failed to find docs for current version: %s", name )
            
        for name, obj in inspect.getmembers( _thisModule, lambda x: type(x) == type and x.__name__.startswith('M') ):
            if not name.startswith( 'MPx' ):
                
                try:
                    try:
                        info = parser.parse(name)
                        apiClassInfo[ name ] = info
                    except IOError:
                        _logger.warn( "failed to parse docs: %s", name )

                except (ValueError,IndexError), msg: 
                    _logger.warn( "failed %s %s" % ( name, msg ) )
                    
    # print MFnDict.keys()
    # Fixes for types that don't have a MFn by faking a node creation and testing it
    # Make it faster by pre-creating the nodes used to test
    dagMod = MDagModifier()
    dgMod = MDGModifier()      
    #nodeDict = _createNodes(dagMod, dgMod, *ApiTypesToApiEnums().keys())
    nodeDict, mayaDict, unableToCreate = _createNodes( dagMod, dgMod, *allMayaTypes )
    if len(unableToCreate) > 0:
        _logger.warn("Unable to create the following nodes: %s" % ", ".join(unableToCreate))
    
    for mayaType, apiType in mayaDict.items() :
        MayaTypesToApiTypes()[mayaType] = apiType
        addMayaType( mayaType, apiType )
    
    # Fix? some MFn results are not coherent with the hierarchy presented in the docs :
    MFnDict.pop('kWire', None)
    MFnDict.pop('kBlendShape', None)
    MFnDict.pop('kFFD', None)
    for k in ApiTypesToApiEnums().keys() :
        if k not in MFnDict.keys() :
            #print "%s not in MFnDict, looking for parents" % k
            #startParent = time.time()
            p = _parentFn(k, dagMod, dgMod, **nodeDict)
            #endParent = time.time()
            if p :
                #print "Found parent: %s in %.2f sec" % (p, endParent-startParent)
                MFnDict[k] = p
            else :
                #print "Found none in %.2f sec" % (endParent-startParent)     
                pass         
                                       
    # print MFnDict.keys()
    # make a Tree from that child:parent dictionnary

    # assign the hierarchy to the module-level variable
    apiTypeHierarchy = IndexedFrozenTree(treeFromDict(MFnDict))
    return apiTypeHierarchy, apiTypesToApiClasses, apiClassInfo

def _buildApiCache(rebuildAllButClassInfo=False):
    """
    Used to rebuild api cache, either by loading from a cache file, or rebuilding from scratch.
    
    Set 'rebuildAllButClassInfo' to True to force rebuilding of all info BUT apiClassInfo -
    this is useful for versions < 2009, as these versions cannot parse the api docs; by setting
    this to False, you can rebuild all other api information.
    """        

    apiToMelData, apiClassOverrides = loadApiToMelBridge()
    
    # Need to initialize this to possibly pass into _buildApiTypeHierarchy, if rebuildAllButClassInfo
    apiClassInfo = None
    
    data = mayahook.loadCache( 'mayaApi', 'the API cache', compressed=False )
    if data is not None:
        
        ReservedMayaTypes(data[0])
        ReservedApiTypes(data[1])
        ApiTypesToApiEnums(data[2])
        ApiEnumsToApiTypes(data[3])
        MayaTypesToApiTypes(data[4])
        ApiTypesToApiClasses(data[5])
        apiTypeHierarchy = data[6]
        apiClassInfo = data[7]
        
        
        if not rebuildAllButClassInfo:
            # Note that even if rebuildAllButClassInfo, we still want to load
            # the cache file, in order to grab apiClassInfo
            return apiTypeHierarchy, apiClassInfo, apiToMelData, apiClassOverrides
            
    
    _logger.info( "Rebuilding the API Caches..." )
    
    # fill out the data structures
    _buildApiTypesList()
    #apiTypesToApiEnums, apiEnumsToApiTypes = _buildApiTypesList()
    #_buildMayaTypesList()
    
    if not rebuildAllButClassInfo:
        apiClassInfo = None
    apiTypeHierarchy, apiTypesToApiClasses, apiClassInfo = _buildApiTypeHierarchy(apiClassInfo=apiClassInfo)

    # merge in the manual overrides: we only do this when we're rebuilding or in the pymelControlPanel
    _logger.info( 'merging in dictionary of manual api overrides')
    util.mergeCascadingDicts( apiClassOverrides, apiClassInfo, allowDictToListMerging=True )

    mayahook.writeCache( ( dict(ReservedMayaTypes()), dict(ReservedApiTypes()), 
                           dict(ApiTypesToApiEnums()), dict(ApiEnumsToApiTypes()), 
                           dict(MayaTypesToApiTypes()), 
                           apiTypesToApiClasses, apiTypeHierarchy, apiClassInfo 
                          )
                         , 'mayaApi', 'the API cache' )
    
    return apiTypeHierarchy, apiClassInfo, apiToMelData, apiClassOverrides

# TODO : to represent plugin registered types we might want to create an updatable (dynamic, not static) MayaTypesHierarchy ?

def saveApiCache():
    mayahook.writeCache( ( dict(ReservedMayaTypes()), dict(ReservedApiTypes()), 
                           dict(ApiTypesToApiEnums()), dict(ApiEnumsToApiTypes()), 
                           dict(MayaTypesToApiTypes()), 
                           dict(ApiTypesToApiClasses()), apiTypeHierarchy, apiClassInfo 
                          )
                         , 'mayaApi', 'the API cache' )

def loadApiToMelBridge():

    data = mayahook.loadCache( 'mayaApiMelBridge', 'the api-mel bridge', useVersion=False, compressed=False )
    if data is not None:
        # maya 8.5 fix: convert dict to defaultdict
        bridge, overrides = data
        bridge = util.defaultdict(dict, bridge)
        return bridge, overrides
    
    # no bridge cache exists. create default
    bridge = util.defaultdict(dict)
    
    # no api overrides exist. create default
    overrides = {}
    
    return bridge, overrides

def saveApiToMelBridge():
    # maya 8.5 fix: convert defaultdict to dict
    bridge = dict(apiToMelData)
    mayahook.writeCache( (bridge,apiClassOverrides ), 'mayaApiMelBridge', 'the api-mel bridge', useVersion=False )


#-------------------------------------------------------------------------------------

_start = time.time()
apiTypeHierarchy, apiClassInfo, apiToMelData, apiClassOverrides = _buildApiCache(rebuildAllButClassInfo=False)

    
_elapsed = time.time() - _start
_logger.debug( "Initialized API Cache in in %.2f sec" % _elapsed )

#-------------------------------------------------------------------------------------

def toApiTypeStr( obj ):
    if isinstance( obj, int ):
        return ApiEnumsToApiTypes().get( obj, None )
    elif isinstance( obj, basestring ):
        return MayaTypesToApiTypes().get( obj, None)
    
def toApiTypeEnum( obj ):
    try:
        return ApiTypesToApiEnums()[obj]
    except KeyError:
        return MayaTypesToApiEnums().get(obj,None)

def toMayaType( obj ):
    if isinstance( obj, int ):
        return ApiEnumsToMayaTypes().get( obj, None )
    elif isinstance( obj, basestring ):
        return ApiTypesToMayaTypes().get( obj, None)
    
def toApiFunctionSet( obj ):
    if isinstance( obj, basestring ):
        try:
            return ApiTypesToApiClasses()[ obj ]
        except KeyError:
            return ApiTypesToApiClasses().get( MayaTypesToApiTypes().get( obj, None ) )
         
    elif isinstance( obj, int ):
        try:
            return ApiTypesToApiClasses()[ ApiEnumsToApiTypes()[ obj ] ]
        except KeyError:
            return

def getComponentTypes():
    # WTF is kMeshFaceVertComponent?? it doesn't inherit from MFnComponent,
    # and there's also a kMeshVtxFaceComponent (which does)??
    mfnCompBase = MFnComponent()
    mfnCompTypes = (MFnSingleIndexedComponent(),
                    MFnDoubleIndexedComponent(),
                    MFnTripleIndexedComponent())
    # Maya 2008 and before didn't haveMFnUint64SingleIndexedComponent
    if hasattr(MFn, 'kUint64SingleIndexedComponent'):
        mfnCompTypes += (MFnUint64SingleIndexedComponent(),)
    
    componentTypes = {}
    for compType in mfnCompTypes + (mfnCompBase,):
        componentTypes[compType.type()] = []

    for apiEnum in ApiEnumsToApiTypes():
        if mfnCompBase.hasObj(apiEnum):
            for compType in mfnCompTypes:
                if compType.hasObj(apiEnum):
                    break
            else:
                compType = mfnCompBase
            componentTypes[compType.type()].append(apiEnum)
                
    return componentTypes
<<<<<<< HEAD

# wrap of api iterators

def MItNodes( *args, **kwargs ):
    """ Iterator on MObjects of nodes of the specified types in the Maya scene,
        if a list of tyes is passed as args, then all nodes of a type included in the list will be iterated on,
        if no types are specified, all nodes of the scene will be iterated on
        the types are specified as Maya API types """
    typeFilter = MIteratorType()
    if args : 
        if len(args) == 1 :
            typeFilter.setFilterType ( args[0] ) 
        else :
            # annoying argument conversion for Maya API non standard C types
            scriptUtil = MScriptUtil()
            typeIntM = MIntArray()
            scriptUtil.createIntArrayFromList ( args,  typeIntM )
            typeFilter.setFilterList ( typeIntM )
        # we will iterate on dependancy nodes, not dagPaths or plugs
        typeFilter.setObjectType ( MIteratorType.kMObject )
    # create iterator with (possibly empty) typeFilter
    iterObj = MItDependencyNodes ( typeFilter )     
    while not iterObj.isDone() :
        yield (iterObj.thisNode())
        iterObj.next()   


# Iterators on nodes connections using MItDependencyGraph (ie listConnections/ listHistory)
def MItGraph (nodeOrPlug, *args, **kwargs):
    """ Iterate over MObjects of Dependency Graph (DG) Nodes or Plugs starting at a specified root Node or Plug,
        If a list of types is provided, then only nodes of these types will be returned,
        if no type is provided all connected nodes will be iterated on.
        Types are specified as Maya API types.
        The following keywords will affect order and behavior of traversal:
        upstream: if True connections will be followed from destination to source,
                  if False from source to destination
                  default is False (downstream)
        breadth: if True nodes will be returned as a breadth first traversal of the connection graph,
                 if False as a preorder (depth first)
                 default is False (depth first)
        plug: if True traversal will be at plug level (no plug will be traversed more than once),
              if False at node level (no node will be traversed more than once),
              default is False (node level)
        prune : if True will stop the iteration on nodes than do not fit the types list,
                if False these nodes will be traversed but not returned
                default is False (do not prune) """
#    startObj = MObject() 
#    startPlug = MPlug()
    startObj = None
    startPlug = None   
    if isValidMPlug(nodeOrPlug):
        startPlug = nodeOrPlug
    elif isValidMNode(nodeOrPlug) :
        startObj = nodeOrPlug
    else :
        raise ValueError, "'%s' is not a valid Node or Plug" % toMObjectName(nodeOrPlug)
    upstream = kwargs.get('upstream', False)
    breadth = kwargs.get('breadth', False)
    plug = kwargs.get('plug', False)
    prune = kwargs.get('prune', False)
    if args : 
        typeFilter = MIteratorType()
        if len(args) == 1 :
            typeFilter.setFilterType ( args[0] ) 
        else :
            # annoying argument conversion for Maya API non standard C types
            scriptUtil = MScriptUtil()
            typeIntM = MIntArray()
            scriptUtil.createIntArrayFromList ( args,  typeIntM )
            typeFilter.setFilterList ( typeIntM )
        # we start on a node or a plug
        if startPlug is not None :
            typeFilter.setObjectType ( MIteratorType.kMPlugObject )
        else :
            typeFilter.setObjectType ( MIteratorType.kMObject )
    # create iterator with (possibly empty) filter list and flags
    if upstream :
        direction = MItDependencyGraph.kUpstream
    else :
        direction = MItDependencyGraph.kDownstream
    if breadth :
        traversal = MItDependencyGraph.kBreadthFirst 
    else :
        traversal =  MItDependencyGraph.kDepthFirst
    if plug :
        level = MItDependencyGraph.kPlugLevel
    else :
        level = MItDependencyGraph.kNodeLevel
    iterObj = MItDependencyGraph ( startObj, startPlug, typeFilter, direction, traversal, level )
    if prune :
        iterObj.enablePruningOnFilter()
    else :
        iterObj.disablePruningOnFilter() 
    # iterates and yields MObjects
    while not iterObj.isDone() :
        yield (iterObj.thisNode())
        iterObj.next()

# Iterators on dag nodes hierarchies using MItDag (ie listRelatives)
def MItDag (root = None, *args, **kwargs) :
    """ Iterate over the hierarchy under a root dag node, if root is None, will iterate on whole Maya scene
        If a list of types is provided, then only nodes of these types will be returned,
        if no type is provided all dag nodes under the root will be iterated on.
        Types are specified as Maya API types.
        The following keywords will affect order and behavior of traversal:
        breadth: if True nodes Mobjects will be returned as a breadth first traversal of the hierarchy tree,
                 if False as a preorder (depth first)
                 default is False (depth first)
        underworld: if True traversal will include a shape's underworld (dag object parented to the shape),
              if False underworld will not be traversed,
              default is False (do not traverse underworld )
        depth : if True will return depth of each node.
        prune : if True will stop the iteration on nodes than do not fit the types list,
                if False these nodes will be traversed but not returned
                default is False (do not prune) """
    # startObj = MObject()
    # startPath = MDagPath()
    startObj = startPath = None  
    if isValidMDagPath (root) :
        startPath = root
    elif isValidMDagNode (root) :
        startObj = root
    else :
        raise ValueError, "'%s' is not a valid Dag Node" % toMObjectName(root)
    breadth = kwargs.get('breadth', False)
    underworld = kwargs.get('underworld', False)
    prune = kwargs.get('prune', False)
    path = kwargs.get('path', False)
    allPaths = kwargs.get('allPaths', False)
    if args : 
        typeFilter = MIteratorType()
        if len(args) == 1 :
            typeFilter.setFilterType ( args[0] ) 
        else :
            # annoying argument conversion for Maya API non standard C types
            scriptUtil = MScriptUtil()
            typeIntM = MIntArray()
            scriptUtil.createIntArrayFromList ( args,  typeIntM )
            typeFilter.setFilterList ( typeIntM )
        # we start on a MDagPath or a Mobject
        if startPath is not None :
            typeFilter.setObjectType ( MIteratorType.kMDagPathObject )
        else :
            typeFilter.setObjectType ( MIteratorType.kMObject )
    # create iterator with (possibly empty) filter list and flags
    if breadth :
        traversal = MItDag.kBreadthFirst 
    else :
        traversal =  MItDag.kDepthFirst
    iterObj = MItDag ( typeFilter, traversal )
    if root is not None :
        iterObj.reset ( typeFilter, startObj, startPath, traversal )
 
    if underworld :
        iterObj.traverseUnderWorld (True)
    else :
        iterObj.traverseUnderWorld (False) 
    # iterates and yields MObject or MDagPath
    # handle prune ?

    # Must define dPath in loop or the iterator will yield
    # them as several references to the same object (thus with the same value each time)
    # instances must not be returned multiple times
    # could use a dict but it requires "obj1 is obj2" and not only "obj1 == obj2" to return true to
    # dic = {}
    # dic[obj1]=True
    # dic.has_key(obj2) 
    instance = []
    # code doesn't look nice but Im putting the tests out of the iter loops to loose as little speed as possible,
    # will certainly define functions for each case
    if allPaths :
        dPathArray = MDagPathArray()
        while not iterObj.isDone() :
            if iterObj.isInstanced ( True ) :
                obj = iterObj.currentItem()
                if not obj in instance :
                    iterObj.getAllPaths(dPathArray)
                    nbDagPath = dPathArray.length()
                    for i in range(nbDagPath) :
                        dPath = MDagPath(dPathArray[i])
                        yield dPath
                    instance.append(obj)
            else :
                iterObj.getAllPaths(dPathArray)
                nbDagPath = dPathArray.length()
                for i in range(nbDagPath) :
                    dPath = MDagPath(dPathArray[i])
                    yield dPath
            iterObj.next()
    elif path :
        while not iterObj.isDone() :
            if iterObj.isInstanced ( True ) :
                obj = iterObj.currentItem()
                if not obj in instance :
                    dPath = MDagPath()
                    iterObj.getPath(dPath)
                    yield dPath
                    instance.append(obj)
            else :
                dPath = MDagPath()
                iterObj.getPath(dPath)
                yield dPath
            iterObj.next()                           
    else :
        while not iterObj.isDone() :
            obj = iterObj.currentItem()
            if iterObj.isInstanced ( True ) :
                if not obj in instance :
                    yield obj
                    instance.append(obj)
            else :
                yield obj
            iterObj.next()
    
           
def getPlugValue( plug ):
    """given an MPlug, get its value"""

    #if plug.isArray():
    #    raise TypeError, "array plugs of this type are not supported"
    
    obj = plug.attribute()
    apiType = obj.apiType()

    if apiType in [ MFn.kAttribute2Double, MFn.kAttribute2Float, MFn.kAttribute2Short, MFn.kAttribute2Int,
                    MFn.kAttribute3Double, MFn.kAttribute3Float, MFn.kAttribute3Short, MFn.kAttribute3Int,
                    MFn.kAttribute4Double,
                    MFn.kCompoundAttribute ] :
        res = []
        for i in range(plug.numChildren()):
            res.append( getPlugValue( plug.child(i) ) )
        return tuple(res)

    elif apiType in [ MFn.kDoubleLinearAttribute, MFn.kFloatLinearAttribute ] :
        return plug.asMDistance()

    elif apiType in [ MFn.kDoubleAngleAttribute, MFn.kFloatAngleAttribute ] :
        return plug.asMAngle()

    elif apiType == MFn.kTimeAttribute:
        return plug.asMTime()

    elif apiType == MFn.kNumericAttribute:
        #return getNumericPlugValue(plug)
        nAttr = MFnNumericAttribute(obj)
        dataType = nAttr.unitType()
        if dataType == MFnNumericData.kBoolean:
            return plug.asBool()
        
        elif dataType in [ MFnNumericData.kShort, MFnNumericData.kInt, MFnNumericData.kLong, MFnNumericData.kByte] :
            return plug.asInt()
        
        elif dataType in [ MFnNumericData.kFloat, MFnNumericData.kDouble, MFnNumericData.kAddr] :
            return plug.asDouble()
        raise "%s: unknown numeric attribute type: %s" % (plug.partialName(True, True, True, False, True, True), dataType)
    
    elif apiType == MFn.kEnumAttribute:
        return plug.asInt()
    
    elif apiType == MFn.kTypedAttribute:
        tAttr = MFnTypedAttribute( obj )
        dataType = tAttr.attrType()
        
        
        if dataType == MFnData.kInvalid:
            return None
        
        elif dataType == MFnData.kString:
            return plug.asString()
        
        elif dataType == MFnData.kNumeric:
            
            # all of the dynamic mental ray attributes fail here, but i have no idea why they are numeric attrs and not message attrs.
            # cmds.getAttr returns None, so we will too.
            try:
                dataObj = plug.asMObject()
            except:
                return
            
            try:
                numFn = MFnNumericData( dataObj )
            except RuntimeError:
                if plug.isArray():
                    raise TypeError, "%s: numeric arrays are not supported" % plug.partialName(True, True, True, False, True, True)
                else:
                    raise TypeError, "%s: attribute type is numeric, but its data cannot be interpreted numerically" % plug.partialName(True, True, True, False, True, True)
            dataType = numFn.numericType()
                    
            if dataType == MFnNumericData.kBoolean:
                return plug.asBool()
            
            elif dataType in [ MFnNumericData.kShort, MFnNumericData.kInt, MFnNumericData.kLong, MFnNumericData.kByte] :
                return plug.asInt()
            
            elif dataType in [ MFnNumericData.kFloat, MFnNumericData.kDouble, MFnNumericData.kAddr] :
                return plug.asDouble()
            
            elif dataType == MFnNumericData.k2Short :
                su1 = MScriptUtil()
                ptr1 = su1.asShortPtr()
                su2= MScriptUtil()
                ptr2 = su2.asShortPtr()
                
                numFn.getData2Short(ptr1,ptr2)
                return ( MScriptUtil(ptr1).asShort(), MScriptUtil(ptr2).asShort() )
            
            elif dataType in [ MFnNumericData.k2Int, MFnNumericData.k2Long ]:
                su1 = MScriptUtil()
                ptr1 = su1.asIntPtr()
                su2= MScriptUtil()
                ptr2 = su2.asIntPtr()
                
                numFn.getData2Int(ptr1,ptr2)
                return ( MScriptUtil(ptr1).asInt(), MScriptUtil(ptr2).asInt() )
        
            elif dataType == MFnNumericData.k2Float :
                su1 = MScriptUtil()
                ptr1 = su1.asFloatPtr()
                su2= MScriptUtil()
                ptr2 = su2.asFloatPtr()
                
                numFn.getData2Float(ptr1,ptr2)
                return ( MScriptUtil(ptr1).asFloat(), MScriptUtil(ptr2).asFloat() )
             
            elif dataType == MFnNumericData.k2Double :
                su1 = MScriptUtil()
                ptr1 = su1.asDoublePtr()
                su2= MScriptUtil()
                ptr2 = su2.asDoublePtr()
                
                numFn.getData2Double(ptr1,ptr2)
                return ( MScriptUtil(ptr1).asDouble(), MScriptUtil(ptr2).asDouble() )
        
            elif dataType == MFnNumericData.k3Float:
                su1 = MScriptUtil()
                ptr1 = su1.asFloatPtr()
                su2= MScriptUtil()
                ptr2 = su2.asFloatPtr()
                su3= MScriptUtil()
                ptr3 = su2.asFloatPtr()
                 
                numFn.getData3Float(ptr1,ptr2,ptr3)
                return ( MScriptUtil(ptr1).asFloat(), MScriptUtil(ptr2).asFloat(), MScriptUtil(ptr3).asFloat() )
            
            elif dataType ==  MFnNumericData.k3Double:
                su1 = MScriptUtil()
                ptr1 = su1.asDoublePtr()
                su2= MScriptUtil()
                ptr2 = su2.asDoublePtr()
                su3= MScriptUtil()
                ptr3 = su2.asDoublePtr()
                  
                numFn.getData3Double(ptr1,ptr2,ptr3)
                return ( MScriptUtil(ptr1).asDouble(), MScriptUtil(ptr2).asDouble(), MScriptUtil(ptr3).asDouble() )
            
        
            
            elif dataType == MFnNumericData.kChar :
                return plug.asChar()
            
            raise TypeError, "%s: Unsupported numeric attribute: %s" % (plug.partialName(True, True, True, False, True, True),dataType)
        
        elif dataType == MFnData.kMatrix :
            return MFnMatrixData( plug.asMObject() ).matrix()
        
        elif dataType == MFnData.kDoubleArray :
            try:
                dataObj = plug.asMObject()
            except RuntimeError:
                return []
            return MFnDoubleArrayData( dataObj ).array()
        
        elif dataType == MFnData.kIntArray :
            try:
                dataObj = plug.asMObject()
            except RuntimeError:
                return []
            return MFnIntArrayData( dataObj ).array()
        
        elif dataType == MFnData.kPointArray :
            try:
                dataObj = plug.asMObject()
            except RuntimeError:
                return []
            return MFnPointArrayData( dataObj ).array()
        
        elif dataType == MFnData.kVectorArray :
            try:
                dataObj = plug.asMObject()
            except RuntimeError:
                return []
            return MFnVectorArrayData( dataObj ).array()
        
        elif dataType == MFnData.kStringArray :
            try:
                dataObj = plug.asMObject()
            except RuntimeError:
                return []
            return MFnStringArrayData( dataObj ).array()
        raise TypeError, "%s: Unsupported typed attribute: %s" % (plug.partialName(True, True, True, False, True, True),dataType)
    
    raise TypeError, "%s: Unsupported Type: %s" % (plug.partialName(True, True, True, False, True, True), ApiEnumsToApiTypes().get( apiType, '' ))

        
=======
>>>>>>> 59c559b7
<|MERGE_RESOLUTION|>--- conflicted
+++ resolved
@@ -4,17 +4,7 @@
 import sys, inspect, time, os.path
 
 from allapi import *
-<<<<<<< HEAD
-import allapi # for getting at an original, unaltered api version
-
-#import pymel.factories as _factories
-
-import sys, inspect, timeit, time, re
-from pymel.util import Singleton, metaStatic, expandArgs, Tree, FrozenTree, IndexedFrozenTree, treeFromDict, warn
-from pymel.mayahook import ExecutionWarning
-=======
 from pymel.util import Singleton, metaStatic, expandArgs, IndexedFrozenTree, treeFromDict
->>>>>>> 59c559b7
 import pymel.util as util
 import pymel.mayahook as mayahook
 _logger = mayahook.getLogger(__name__)
@@ -743,410 +733,3 @@
             componentTypes[compType.type()].append(apiEnum)
                 
     return componentTypes
-<<<<<<< HEAD
-
-# wrap of api iterators
-
-def MItNodes( *args, **kwargs ):
-    """ Iterator on MObjects of nodes of the specified types in the Maya scene,
-        if a list of tyes is passed as args, then all nodes of a type included in the list will be iterated on,
-        if no types are specified, all nodes of the scene will be iterated on
-        the types are specified as Maya API types """
-    typeFilter = MIteratorType()
-    if args : 
-        if len(args) == 1 :
-            typeFilter.setFilterType ( args[0] ) 
-        else :
-            # annoying argument conversion for Maya API non standard C types
-            scriptUtil = MScriptUtil()
-            typeIntM = MIntArray()
-            scriptUtil.createIntArrayFromList ( args,  typeIntM )
-            typeFilter.setFilterList ( typeIntM )
-        # we will iterate on dependancy nodes, not dagPaths or plugs
-        typeFilter.setObjectType ( MIteratorType.kMObject )
-    # create iterator with (possibly empty) typeFilter
-    iterObj = MItDependencyNodes ( typeFilter )     
-    while not iterObj.isDone() :
-        yield (iterObj.thisNode())
-        iterObj.next()   
-
-
-# Iterators on nodes connections using MItDependencyGraph (ie listConnections/ listHistory)
-def MItGraph (nodeOrPlug, *args, **kwargs):
-    """ Iterate over MObjects of Dependency Graph (DG) Nodes or Plugs starting at a specified root Node or Plug,
-        If a list of types is provided, then only nodes of these types will be returned,
-        if no type is provided all connected nodes will be iterated on.
-        Types are specified as Maya API types.
-        The following keywords will affect order and behavior of traversal:
-        upstream: if True connections will be followed from destination to source,
-                  if False from source to destination
-                  default is False (downstream)
-        breadth: if True nodes will be returned as a breadth first traversal of the connection graph,
-                 if False as a preorder (depth first)
-                 default is False (depth first)
-        plug: if True traversal will be at plug level (no plug will be traversed more than once),
-              if False at node level (no node will be traversed more than once),
-              default is False (node level)
-        prune : if True will stop the iteration on nodes than do not fit the types list,
-                if False these nodes will be traversed but not returned
-                default is False (do not prune) """
-#    startObj = MObject() 
-#    startPlug = MPlug()
-    startObj = None
-    startPlug = None   
-    if isValidMPlug(nodeOrPlug):
-        startPlug = nodeOrPlug
-    elif isValidMNode(nodeOrPlug) :
-        startObj = nodeOrPlug
-    else :
-        raise ValueError, "'%s' is not a valid Node or Plug" % toMObjectName(nodeOrPlug)
-    upstream = kwargs.get('upstream', False)
-    breadth = kwargs.get('breadth', False)
-    plug = kwargs.get('plug', False)
-    prune = kwargs.get('prune', False)
-    if args : 
-        typeFilter = MIteratorType()
-        if len(args) == 1 :
-            typeFilter.setFilterType ( args[0] ) 
-        else :
-            # annoying argument conversion for Maya API non standard C types
-            scriptUtil = MScriptUtil()
-            typeIntM = MIntArray()
-            scriptUtil.createIntArrayFromList ( args,  typeIntM )
-            typeFilter.setFilterList ( typeIntM )
-        # we start on a node or a plug
-        if startPlug is not None :
-            typeFilter.setObjectType ( MIteratorType.kMPlugObject )
-        else :
-            typeFilter.setObjectType ( MIteratorType.kMObject )
-    # create iterator with (possibly empty) filter list and flags
-    if upstream :
-        direction = MItDependencyGraph.kUpstream
-    else :
-        direction = MItDependencyGraph.kDownstream
-    if breadth :
-        traversal = MItDependencyGraph.kBreadthFirst 
-    else :
-        traversal =  MItDependencyGraph.kDepthFirst
-    if plug :
-        level = MItDependencyGraph.kPlugLevel
-    else :
-        level = MItDependencyGraph.kNodeLevel
-    iterObj = MItDependencyGraph ( startObj, startPlug, typeFilter, direction, traversal, level )
-    if prune :
-        iterObj.enablePruningOnFilter()
-    else :
-        iterObj.disablePruningOnFilter() 
-    # iterates and yields MObjects
-    while not iterObj.isDone() :
-        yield (iterObj.thisNode())
-        iterObj.next()
-
-# Iterators on dag nodes hierarchies using MItDag (ie listRelatives)
-def MItDag (root = None, *args, **kwargs) :
-    """ Iterate over the hierarchy under a root dag node, if root is None, will iterate on whole Maya scene
-        If a list of types is provided, then only nodes of these types will be returned,
-        if no type is provided all dag nodes under the root will be iterated on.
-        Types are specified as Maya API types.
-        The following keywords will affect order and behavior of traversal:
-        breadth: if True nodes Mobjects will be returned as a breadth first traversal of the hierarchy tree,
-                 if False as a preorder (depth first)
-                 default is False (depth first)
-        underworld: if True traversal will include a shape's underworld (dag object parented to the shape),
-              if False underworld will not be traversed,
-              default is False (do not traverse underworld )
-        depth : if True will return depth of each node.
-        prune : if True will stop the iteration on nodes than do not fit the types list,
-                if False these nodes will be traversed but not returned
-                default is False (do not prune) """
-    # startObj = MObject()
-    # startPath = MDagPath()
-    startObj = startPath = None  
-    if isValidMDagPath (root) :
-        startPath = root
-    elif isValidMDagNode (root) :
-        startObj = root
-    else :
-        raise ValueError, "'%s' is not a valid Dag Node" % toMObjectName(root)
-    breadth = kwargs.get('breadth', False)
-    underworld = kwargs.get('underworld', False)
-    prune = kwargs.get('prune', False)
-    path = kwargs.get('path', False)
-    allPaths = kwargs.get('allPaths', False)
-    if args : 
-        typeFilter = MIteratorType()
-        if len(args) == 1 :
-            typeFilter.setFilterType ( args[0] ) 
-        else :
-            # annoying argument conversion for Maya API non standard C types
-            scriptUtil = MScriptUtil()
-            typeIntM = MIntArray()
-            scriptUtil.createIntArrayFromList ( args,  typeIntM )
-            typeFilter.setFilterList ( typeIntM )
-        # we start on a MDagPath or a Mobject
-        if startPath is not None :
-            typeFilter.setObjectType ( MIteratorType.kMDagPathObject )
-        else :
-            typeFilter.setObjectType ( MIteratorType.kMObject )
-    # create iterator with (possibly empty) filter list and flags
-    if breadth :
-        traversal = MItDag.kBreadthFirst 
-    else :
-        traversal =  MItDag.kDepthFirst
-    iterObj = MItDag ( typeFilter, traversal )
-    if root is not None :
-        iterObj.reset ( typeFilter, startObj, startPath, traversal )
- 
-    if underworld :
-        iterObj.traverseUnderWorld (True)
-    else :
-        iterObj.traverseUnderWorld (False) 
-    # iterates and yields MObject or MDagPath
-    # handle prune ?
-
-    # Must define dPath in loop or the iterator will yield
-    # them as several references to the same object (thus with the same value each time)
-    # instances must not be returned multiple times
-    # could use a dict but it requires "obj1 is obj2" and not only "obj1 == obj2" to return true to
-    # dic = {}
-    # dic[obj1]=True
-    # dic.has_key(obj2) 
-    instance = []
-    # code doesn't look nice but Im putting the tests out of the iter loops to loose as little speed as possible,
-    # will certainly define functions for each case
-    if allPaths :
-        dPathArray = MDagPathArray()
-        while not iterObj.isDone() :
-            if iterObj.isInstanced ( True ) :
-                obj = iterObj.currentItem()
-                if not obj in instance :
-                    iterObj.getAllPaths(dPathArray)
-                    nbDagPath = dPathArray.length()
-                    for i in range(nbDagPath) :
-                        dPath = MDagPath(dPathArray[i])
-                        yield dPath
-                    instance.append(obj)
-            else :
-                iterObj.getAllPaths(dPathArray)
-                nbDagPath = dPathArray.length()
-                for i in range(nbDagPath) :
-                    dPath = MDagPath(dPathArray[i])
-                    yield dPath
-            iterObj.next()
-    elif path :
-        while not iterObj.isDone() :
-            if iterObj.isInstanced ( True ) :
-                obj = iterObj.currentItem()
-                if not obj in instance :
-                    dPath = MDagPath()
-                    iterObj.getPath(dPath)
-                    yield dPath
-                    instance.append(obj)
-            else :
-                dPath = MDagPath()
-                iterObj.getPath(dPath)
-                yield dPath
-            iterObj.next()                           
-    else :
-        while not iterObj.isDone() :
-            obj = iterObj.currentItem()
-            if iterObj.isInstanced ( True ) :
-                if not obj in instance :
-                    yield obj
-                    instance.append(obj)
-            else :
-                yield obj
-            iterObj.next()
-    
-           
-def getPlugValue( plug ):
-    """given an MPlug, get its value"""
-
-    #if plug.isArray():
-    #    raise TypeError, "array plugs of this type are not supported"
-    
-    obj = plug.attribute()
-    apiType = obj.apiType()
-
-    if apiType in [ MFn.kAttribute2Double, MFn.kAttribute2Float, MFn.kAttribute2Short, MFn.kAttribute2Int,
-                    MFn.kAttribute3Double, MFn.kAttribute3Float, MFn.kAttribute3Short, MFn.kAttribute3Int,
-                    MFn.kAttribute4Double,
-                    MFn.kCompoundAttribute ] :
-        res = []
-        for i in range(plug.numChildren()):
-            res.append( getPlugValue( plug.child(i) ) )
-        return tuple(res)
-
-    elif apiType in [ MFn.kDoubleLinearAttribute, MFn.kFloatLinearAttribute ] :
-        return plug.asMDistance()
-
-    elif apiType in [ MFn.kDoubleAngleAttribute, MFn.kFloatAngleAttribute ] :
-        return plug.asMAngle()
-
-    elif apiType == MFn.kTimeAttribute:
-        return plug.asMTime()
-
-    elif apiType == MFn.kNumericAttribute:
-        #return getNumericPlugValue(plug)
-        nAttr = MFnNumericAttribute(obj)
-        dataType = nAttr.unitType()
-        if dataType == MFnNumericData.kBoolean:
-            return plug.asBool()
-        
-        elif dataType in [ MFnNumericData.kShort, MFnNumericData.kInt, MFnNumericData.kLong, MFnNumericData.kByte] :
-            return plug.asInt()
-        
-        elif dataType in [ MFnNumericData.kFloat, MFnNumericData.kDouble, MFnNumericData.kAddr] :
-            return plug.asDouble()
-        raise "%s: unknown numeric attribute type: %s" % (plug.partialName(True, True, True, False, True, True), dataType)
-    
-    elif apiType == MFn.kEnumAttribute:
-        return plug.asInt()
-    
-    elif apiType == MFn.kTypedAttribute:
-        tAttr = MFnTypedAttribute( obj )
-        dataType = tAttr.attrType()
-        
-        
-        if dataType == MFnData.kInvalid:
-            return None
-        
-        elif dataType == MFnData.kString:
-            return plug.asString()
-        
-        elif dataType == MFnData.kNumeric:
-            
-            # all of the dynamic mental ray attributes fail here, but i have no idea why they are numeric attrs and not message attrs.
-            # cmds.getAttr returns None, so we will too.
-            try:
-                dataObj = plug.asMObject()
-            except:
-                return
-            
-            try:
-                numFn = MFnNumericData( dataObj )
-            except RuntimeError:
-                if plug.isArray():
-                    raise TypeError, "%s: numeric arrays are not supported" % plug.partialName(True, True, True, False, True, True)
-                else:
-                    raise TypeError, "%s: attribute type is numeric, but its data cannot be interpreted numerically" % plug.partialName(True, True, True, False, True, True)
-            dataType = numFn.numericType()
-                    
-            if dataType == MFnNumericData.kBoolean:
-                return plug.asBool()
-            
-            elif dataType in [ MFnNumericData.kShort, MFnNumericData.kInt, MFnNumericData.kLong, MFnNumericData.kByte] :
-                return plug.asInt()
-            
-            elif dataType in [ MFnNumericData.kFloat, MFnNumericData.kDouble, MFnNumericData.kAddr] :
-                return plug.asDouble()
-            
-            elif dataType == MFnNumericData.k2Short :
-                su1 = MScriptUtil()
-                ptr1 = su1.asShortPtr()
-                su2= MScriptUtil()
-                ptr2 = su2.asShortPtr()
-                
-                numFn.getData2Short(ptr1,ptr2)
-                return ( MScriptUtil(ptr1).asShort(), MScriptUtil(ptr2).asShort() )
-            
-            elif dataType in [ MFnNumericData.k2Int, MFnNumericData.k2Long ]:
-                su1 = MScriptUtil()
-                ptr1 = su1.asIntPtr()
-                su2= MScriptUtil()
-                ptr2 = su2.asIntPtr()
-                
-                numFn.getData2Int(ptr1,ptr2)
-                return ( MScriptUtil(ptr1).asInt(), MScriptUtil(ptr2).asInt() )
-        
-            elif dataType == MFnNumericData.k2Float :
-                su1 = MScriptUtil()
-                ptr1 = su1.asFloatPtr()
-                su2= MScriptUtil()
-                ptr2 = su2.asFloatPtr()
-                
-                numFn.getData2Float(ptr1,ptr2)
-                return ( MScriptUtil(ptr1).asFloat(), MScriptUtil(ptr2).asFloat() )
-             
-            elif dataType == MFnNumericData.k2Double :
-                su1 = MScriptUtil()
-                ptr1 = su1.asDoublePtr()
-                su2= MScriptUtil()
-                ptr2 = su2.asDoublePtr()
-                
-                numFn.getData2Double(ptr1,ptr2)
-                return ( MScriptUtil(ptr1).asDouble(), MScriptUtil(ptr2).asDouble() )
-        
-            elif dataType == MFnNumericData.k3Float:
-                su1 = MScriptUtil()
-                ptr1 = su1.asFloatPtr()
-                su2= MScriptUtil()
-                ptr2 = su2.asFloatPtr()
-                su3= MScriptUtil()
-                ptr3 = su2.asFloatPtr()
-                 
-                numFn.getData3Float(ptr1,ptr2,ptr3)
-                return ( MScriptUtil(ptr1).asFloat(), MScriptUtil(ptr2).asFloat(), MScriptUtil(ptr3).asFloat() )
-            
-            elif dataType ==  MFnNumericData.k3Double:
-                su1 = MScriptUtil()
-                ptr1 = su1.asDoublePtr()
-                su2= MScriptUtil()
-                ptr2 = su2.asDoublePtr()
-                su3= MScriptUtil()
-                ptr3 = su2.asDoublePtr()
-                  
-                numFn.getData3Double(ptr1,ptr2,ptr3)
-                return ( MScriptUtil(ptr1).asDouble(), MScriptUtil(ptr2).asDouble(), MScriptUtil(ptr3).asDouble() )
-            
-        
-            
-            elif dataType == MFnNumericData.kChar :
-                return plug.asChar()
-            
-            raise TypeError, "%s: Unsupported numeric attribute: %s" % (plug.partialName(True, True, True, False, True, True),dataType)
-        
-        elif dataType == MFnData.kMatrix :
-            return MFnMatrixData( plug.asMObject() ).matrix()
-        
-        elif dataType == MFnData.kDoubleArray :
-            try:
-                dataObj = plug.asMObject()
-            except RuntimeError:
-                return []
-            return MFnDoubleArrayData( dataObj ).array()
-        
-        elif dataType == MFnData.kIntArray :
-            try:
-                dataObj = plug.asMObject()
-            except RuntimeError:
-                return []
-            return MFnIntArrayData( dataObj ).array()
-        
-        elif dataType == MFnData.kPointArray :
-            try:
-                dataObj = plug.asMObject()
-            except RuntimeError:
-                return []
-            return MFnPointArrayData( dataObj ).array()
-        
-        elif dataType == MFnData.kVectorArray :
-            try:
-                dataObj = plug.asMObject()
-            except RuntimeError:
-                return []
-            return MFnVectorArrayData( dataObj ).array()
-        
-        elif dataType == MFnData.kStringArray :
-            try:
-                dataObj = plug.asMObject()
-            except RuntimeError:
-                return []
-            return MFnStringArrayData( dataObj ).array()
-        raise TypeError, "%s: Unsupported typed attribute: %s" % (plug.partialName(True, True, True, False, True, True),dataType)
-    
-    raise TypeError, "%s: Unsupported Type: %s" % (plug.partialName(True, True, True, False, True, True), ApiEnumsToApiTypes().get( apiType, '' ))
-
-        
-=======
->>>>>>> 59c559b7
