--- conflicted
+++ resolved
@@ -471,7 +471,6 @@
 
 
 def finalize():
-<<<<<<< HEAD
     if 'maya.app.startup.batch' in sys.modules: # means were in batch mode
         global isInitializing
         if pymelMayaPackage and isInitializing:
@@ -483,15 +482,6 @@
             maya.app.startup.basic.executeUserSetup()
         initMEL()
         
-=======
-    if 'maya.app.startup.batch' in sys.modules:
-        global isInitializing
-        if pymelMayaPackage and isInitializing:
-            import maya.app.startup.basic
-            maya.app.startup.basic.executeUserSetup()
-        initMEL()
-    
->>>>>>> 4514a8f2
                        
 # Fix for non US encodings in Maya
 def encodeFix():
