import unittest
import itertools
import re
import platform

from pymel.all import *
from pymel.tools.pymelControlPanel import getClassHierarchy
from pymel.internal.factories import apiEnumsToPyComponents
<<<<<<< HEAD
import pymel.internal as internal
=======
import pymel.internal.factories as factories
>>>>>>> 3b2c63ca
from testingutils import TestCaseExtended, setCompare


VERBOSE = True

def getFundamentalTypes():
<<<<<<< HEAD
    classList = sorted( list( set( [ key[0] for key in factories..apiToMelData.keys()] ) ) )
=======
    classList = sorted( list( set( [ key[0] for key in factories.apiToMelData.keys()] ) ) )
>>>>>>> 3b2c63ca
    #leaves = [ util.capitalize(x.key) for x in factories.nodeHierarchy.leaves() ]
    leaves = [ util.capitalize(node) for node, parents, children in factories.nodeHierarchy if not children ]
    return sorted( set(classList).intersection(leaves) )

class CrashError(Exception):
    """
    Raised to signal that doing something would have caused maya to crash.
    """
    pass

EXCEPTIONS = ['MotionPath','OldBlindDataBase', 'TextureToGeom']
 
class testCase_attribs(unittest.TestCase):
    def setUp(self):
        newFile(f=1)
        self.sphere1, hist = polySphere()
        
        class AttributeData(object):
            node = self.sphere1
            
            def __init__(self, name, **initArgs):
                self.name = name
                self.initArgs = initArgs
                
            def add(self):
                addAttr(self.node, longName=self.name, **self.initArgs)
        
        self.newAttrs = [
                        AttributeData('multiByte', multi=True, attributeType='byte'),
                        AttributeData('compound', attributeType='compound', numberOfChildren=3),
                        AttributeData('compound_multiFloat', attributeType='float', multi=True, parent='compound'),
                        AttributeData('compound_double', attributeType='double', parent='compound'),
                        AttributeData('compound_compound', attributeType='compound', numberOfChildren=2, parent='compound'),
                        AttributeData('compound_compound_matrix', attributeType='matrix', parent='compound_compound'),
                        AttributeData('compound_compound_long', attributeType='long', parent='compound_compound'),
                        ]

        for attr in self.newAttrs:
            attr.add()
            
        self.newAttrs = dict([(newAttr.name, Attribute(str(self.sphere1) + "." + newAttr.name)) for newAttr in self.newAttrs ])
        
        self.setMultiElement = self.newAttrs['multiByte'][1]
        self.setMultiElement.set(1)
        
        self.unsetMultiElement = self.newAttrs['multiByte'][3]
        
    def tearDown(self):
        delete(self.sphere1)
        
    def test_newAttrsExists(self):
        for attr in self.newAttrs.itervalues():
#            print "Testing existence of:", attr.name()
            self.assertTrue(attr.exists())
            
    def test_setMultiElementExists(self):
        self.assertTrue(self.setMultiElement.exists())
            
    def test_unsetMultiElementExists(self):
        self.assertFalse(self.unsetMultiElement.exists())
        
    def test_getParent(self):
        self.assertEqual(self.newAttrs['compound_compound_long'].getParent(), self.newAttrs['compound_compound'])
                
        self.assertEqual(self.newAttrs['compound_compound_long'].getParent(0), self.newAttrs['compound_compound_long'])
        self.assertEqual(self.newAttrs['compound_compound_long'].getParent(generations=1), self.newAttrs['compound_compound'])
        self.assertEqual(self.newAttrs['compound_compound_long'].getParent(2), self.newAttrs['compound'])
        self.assertEqual(self.newAttrs['compound_compound_long'].getParent(generations=3), None)
        self.assertEqual(self.newAttrs['compound_compound_long'].getParent(-1), self.newAttrs['compound'])
        self.assertEqual(self.newAttrs['compound_compound_long'].getParent(generations=-2), self.newAttrs['compound_compound'])
        self.assertEqual(self.newAttrs['compound_compound_long'].getParent(-3), self.newAttrs['compound_compound_long'])
        self.assertEqual(self.newAttrs['compound_compound_long'].getParent(generations=-4), None)
        self.assertEqual(self.newAttrs['compound_compound_long'].getParent(-5), None)
        self.assertEqual(self.newAttrs['compound_compound_long'].getParent(generations=4), None)
        self.assertEqual(self.newAttrs['compound_compound_long'].getParent(-63), None)
        self.assertEqual(self.newAttrs['compound_compound_long'].getParent(generations=32), None)
        
    def test_comparison(self):
        for attr in self.newAttrs.itervalues():
            self.assertEqual(attr, PyNode(attr.name()))
            
    def test_comparisonOtherObject(self):
        self.assertNotEqual(self.newAttrs['compound'], self.sphere1)

     
def testInvertibles():
    classList = getFundamentalTypes()
    print classList
    for pynodeName in classList:
        try:
            pynode = getattr( core.nodetypes, pynodeName )
        except AttributeError:
            print "could not find", pynodeName
            continue
        
        if not issubclass( pynode, PyNode ) or pynodeName in EXCEPTIONS:
            continue

        if issubclass(pynode, GeometryShape):
            if pynode == Mesh :
                obj = polyCube()[0].getShape()
                obj.createColorSet( 'thingie' )
            elif pynode == Subdiv:
                obj = polyToSubdiv( polyCube()[0].getShape())[0].getShape()
            elif pynode == NurbsSurface:
                obj = sphere()[0].getShape()
            elif pynode == NurbsCurve:
                obj = circle()[0].getShape()
            else:
                print "skipping shape", pynode
                continue
        else:
            obj = createNode( util.uncapitalize(pynodeName) )
        
        print repr(obj)
    
        for className, apiClassName in getClassHierarchy(pynodeName):
            
            if apiClassName not in factories.apiClassInfo:
                continue
            
            #print className, apiClassName
            
            classInfo = factories.apiClassInfo[apiClassName]
            invertibles = classInfo['invertibles']
            #print invertibles
    
                            
            for setMethod, getMethod in invertibles:
                info = classInfo['methods'][setMethod]
                try:
                    setMethod = info[0]['pymelName']
                except KeyError: pass
                
                setMethod, data = factories._getApiOverrideNameAndData( className, setMethod )
                try:
                    overloadIndex = data['overloadIndex']
                    info = info[overloadIndex]
                except (KeyError, TypeError): pass
                else:
                    # test if this invertible has been broken in pymelControlPanel
                    if not info['inverse']:
                        continue
                    
                    try:
                        setter = getattr( pynode, setMethod )                      
                    except AttributeError: pass
                    else:
                        def getType(type):
                            typeMap = {   'bool' : True,
                                'double' : 2.5, # min required for setFocalLength
                                'double3' : ( 1.0, 2.0, 3.0),
                                'MEulerRotation' : ( 1.0, 2.0, 3.0),
                                'float': 2.5,
                                'MFloatArray': [1.1, 2.2, 3.3],
                                'MString': 'thingie',
                                'float2': (.1, .2),
                                'MPoint' : [1,2,3],
                                'short': 1,
                                'MColor' : [1,0,0],
                                'MColorArray': ( [1.0,0.0,0.0], [0.0,1.0,0.0], [0.0,0.0,1.0] ),
                                'MVector' : [1,0,0],
                                'MVectorArray': ( [1.0,0.0,0.0], [0.0,1.0,0.0], [0.0,0.0,1.0] ),
                                'int' : 1,
                                'MIntArray': [1,2,3],
                                'MSpace.Space' : 'world'
                            }
                            if '.' in type:
                                return 1 # take a dumb guess at an enum
                            else:
                                return typeMap[type]
                            
                        inArgs = [ arg for arg in info['inArgs'] if arg not in info['defaults'] ]
                        types = [ str(info['types'][arg]) for arg in inArgs ]
                        try:
                            if apiClassName == 'MFnMesh' and setMethod == 'setUVs':
                                args = [ [.1]*obj.numUVs(), [.2]*obj.numUVs() ]
                            elif apiClassName == 'MFnMesh' and setMethod == 'setColors':
                                args = [ [ [.5,.5,.5] ]*obj.numColors() ]
                            elif apiClassName == 'MFnMesh' and setMethod == 'setColor':
                                obj.setColors( [ [.5,.5,.5] ]*obj.numVertices() )
                                args = [ 1, [1,0,0] ] 
                            elif apiClassName == 'MFnMesh' and setMethod in ['setFaceVertexColors', 'setVertexColors']:
                                obj.createColorSet(setMethod + '_ColorSet' )
                                args = [ ([1.0, 0.0, 0.0], [0.0, 1.0, 0.0], [0.0, 0.0, 1.0]), [1, 2, 3] ]
                            
                            elif apiClassName == 'MFnNurbsCurve' and setMethod == 'setKnot':
                                args = [ 6, 4.5 ]
                            else:
                                args = [ getType(typ) for typ in types ]
                            descr =  '%s.%s(%s)' % ( pynodeName, setMethod, ', '.join( [ repr(x) for x in args] ) )
    #                            try:
    #                                setter( obj, *args )
    #                            except Exception, e:
    #                                print str(e)
                            args = [obj] + args
                            def checkSetter( setter, args ):
                                setter( *args )
                                if Version.current > Version.v85sp1:
                                    mel.undo()
                            checkSetter.description = descr
                            yield checkSetter, setter, args
                        except KeyError, msg:
                            print str(msg)
        try: 
            delete( obj )
        except:
            pass

# TODO: add tests for slices
# test tricky / extended slices: ie, [:3], [:-1], [-3:-1], [5:1:-2], etc
# test multi-index slices, ie: [1:2, 5:9:2]
# Add tests for ranges of float parameters: ie, 'nurbsSphere1.v[5.657][3.1:4.2]'
# Add tests for double-indexed nurbs suface: 'nurbsSphere1.v[1.1:2.2][3.3:4.4]'
# check that indexing uses mel-style ranges (ie, inclusive)
# Continuous components with negative indices - ie, nurbsSurf[-3.3][-2]

class ComponentData(object):
    """
    Stores data handy for creating / testing a component.
    """
    def __init__(self, pymelType, nodeName, compName, indices, ranges,
                 melCompName=None,
                 pythonIndices=None, melIndices=None, neverUnindexed=False):
        self.pymelType = pymelType
        self.nodeName = nodeName
        self.compName = compName
        if melCompName is None:
            melCompName = compName
        self.melCompName = melCompName
        self.indices = indices
        self.ranges = ranges
        if isinstance(self.indices, (int, float, basestring)):
            self.indices = (self.indices,)
        if pythonIndices is None:
            pythonIndices = []
        if isinstance(pythonIndices, (int, float, basestring)):
            pythonIndices = [pythonIndices]
        self.pythonIndices = pythonIndices
        if melIndices is None:
            melIndices = []
        if isinstance(melIndices, (int, float, basestring)):
            melIndices = [melIndices]            
        self.melIndices = melIndices
        self.neverUnindexed = neverUnindexed
        
        if indices:
            # just want the first one, since all we need in a component
            # mobject of the right type
            for x in self.melIndexedComps():
                compObjStr = x
                break 
        else:
            compObjStr = self.melUnindexedComp()
        self._compObj = api.toApiObject(compObjStr)[1]

        
    def pyUnindexedComp(self):
        return self.nodeName + "." + self.compName
    
    def melUnindexedComp(self):
        return self.nodeName + "." + self.melCompName
    
    def _makeIndicesString(self, indexObj):
        return ''.join([('[%s]' % x) for x in indexObj.index])

    def pyIndexedComps(self):
        if not self.hasPyIndices():
            raise ValueError("no indices stored - %s" % self.pyUnindexedComp())
        else:
            # yield partial indices as well...
            for index in itertools.chain(self.indices, self.pythonIndices):
                if len(index.index):
                    for partialIndexLen in xrange(1, len(index.index)):
                        yield self.pyUnindexedComp() + self._makeIndicesString(IndexData(*index.index[:partialIndexLen]))
                yield self.pyUnindexedComp() + self._makeIndicesString(index)
    
    def melIndexedComps(self):
        if not self.hasMelIndices():
            raise ValueError("no indices stored - %s" % self.melUnindexedComp())
        else:
            for index in itertools.chain(self.indices, self.melIndices):
                yield self.melUnindexedComp() + self._makeIndicesString(index)
                
    def bothIndexedComps(self):
        """
        For indices which are same for mel/pymel, returns a pair (melComp, pyComp)
        if not self.hasMelIndices():
            raise ValueError("no indices stored - %s" % self.melUnindexedComp())
        else:
            for index in itertools.chain(self.indices, self.melIndices):
                yield self.melUnindexedComp() + self._makeIndicesString(index)
        """
        if not self.hasBothIndices():
            raise ValueError("no indices stored - %s" % self.melUnindexedComp())
        else:
            for index in self.indices:
                indiceString = self._makeIndicesString(index)
                yield (self.melUnindexedComp() + indiceString,
                       self.pyUnindexedComp() + indiceString)        
    
    def hasPyIndices(self):
        return self.indices or self.pythonIndices
    
    def hasMelIndices(self):
        return self.indices or self.melIndices

    def hasBothIndices(self):
        return bool(self.indices)    

    def typeEnum(self):
        return self._compObj.apiType()

    def typeName(self):
        return self._compObj.apiTypeStr()
    
class IndexData(object):
    def __init__(self, *index):
        self.index = index


def makeComponentCreationTests(evalStringCreator):
    """
    Outputs a function suitable for use as a unittest test that tests creation of components.
    
    For every ComponentData item in in self.compData, it will call
        'evalStringCreator(self, componentData)'
    evalStringCreator should output
        evalStrings
    where evalStrings is a list of strings, each of which when called like:
        eval(anEvalString)
    evaluates to a component.
    
    The function returns
        (successfulComps, failedComps)
    where each item of successfulComps is a successfully created component
    object, and each item of failedComps is the evalString that was not made.
    
    If any component cannot be created, the test will fail, and output a list of the components that
    could not be made in the fail message.
    """
    
    def test_makeComponents(self):
        successfulComps = []
        failedComps = []
        for componentData in self.compData.itervalues():
            evalStrings = evalStringCreator(self, componentData)
            for evalString in evalStrings:
                if VERBOSE:
                    print "trying to create:", evalString, "...",
                try:
                    self._pyCompFromString(evalString)
                except Exception:
                    if VERBOSE:
                        print "FAILED"
                    failedComps.append(evalString)
                else:
                    if VERBOSE:
                        print "ok"
                    successfulComps.append(evalString)
        if failedComps:
            self.fail('Could not create following components:\n   ' + '\n   '.join(failedComps))
            
    return test_makeComponents

class MakeEvalStringCreator(object):
    """
    Used to transform a 'compString evalString creator' function to a
    a 'compData evalString creator' function.
    
    The generated 'compData evalString creator' is a function of the form:
       compDataEvalStringCreator(testCase, compDataObject)
    It takes a testCase_components object and a ComponentData object,
    and returns a list of strings, each of which can be fed as an argument
    to eval to generate a component.
    
    The input function, the 'compString evalString creator', is of the form:
        compStringEvalStringCreator(testCase, compString)
    It takes a testCase_components object and a component string, such as
       'myCube.vtx[1]'
    and returns a single string, which may be fed to eval to generate a
    component.
    
    melOrPymel determines whether mel-style or pymel-style syntax will be used.
    (in general, pymel-style indices are similar to mel-style, but can allow
    things such as [:-1].  Also, different component names may be used - for
    instance, the mel-syntax 'myNurbsSphere.v' will result in a v-isoparm,
    whereas PyNode('myNurbsSphere').v will give you the visibility attribute,
    so PyNode('myNurbsSphere').vIsoparm must be used. )
    
    If indexed is True, then the returned components will have an index. In this
    case, only compData which have associated index data (of the correct mel-or-
    pymel syntax type) will generate evalStrings.
    
    If indexed is False, then returned components will not have an index.
    In this case, alwaysMakeUnindexed will control whether given compData
    objects generate an evalString - if alwaysMakeUnindexed, all compData will
    be used, whereas as if it is false, only compData which have no index data
    for the given synatx will generate evalStrings.
    In addtion, if a ComponentData object has it's neverUnindexed property set
    to True, then no unindexed comp will be returned.
    """
    def __init__(self, melOrPymel, indexed=True, alwaysMakeUnindexed=False):
        self.melOrPymel = melOrPymel
        self.indexed = indexed
        self.alwaysMakeUnindexed = alwaysMakeUnindexed
        
    def __call__(self, evalStringCreator):
        def wrappedEvalStringCreator(testCase, compData):
            strings = []
            compDataStringFunc = None
            if self.indexed:
                if self.melOrPymel == 'mel':
                    if compData.hasMelIndices():
                        compDataStringFunc = compData.melIndexedComps
                elif self.melOrPymel == 'pymel':
                    if compData.hasPyIndices():
                        compDataStringFunc = compData.pyIndexedComps
                elif self.melOrPymel == 'both':
                    if compData.hasBothIndices():
                        compDataStringFunc = compData.bothIndexedComps
                if compDataStringFunc:
                    strings = [evalStringCreator(testCase, x)
                               for x in compDataStringFunc()]
            elif not compData.neverUnindexed:
                if self.melOrPymel == 'mel':
                    if self.alwaysMakeUnindexed or not compData.hasMelIndices():
                        compDataStringFunc = compData.melUnindexedComp
                elif self.melOrPymel == 'pymel':
                    if self.alwaysMakeUnindexed or not compData.hasPyIndices():
                        compDataStringFunc = compData.pyUnindexedComp
                if compDataStringFunc:
                    strings = [evalStringCreator(testCase, compDataStringFunc())]
            # get rid of any empty strings
            return [x for x in strings if x]
        return wrappedEvalStringCreator

def getEvalStringFunctions(theObj):
    returnDict = {}
    for propName in dir(theObj):
        evalStringId = '_evalStrings'
        if propName.endswith(evalStringId):
            returnDict[propName] = getattr(theObj, propName)
    return returnDict

class testCase_components(unittest.TestCase):
    def setUp(self):
        newFile(f=1)

        self.nodes = {}
        self.compData= {}


        self.nodes['cube'] = cmds.polyCube()[0]
        self.compData['meshVtx'] = ComponentData(MeshVertex,
                                                 self.nodes['cube'], "vtx",
                                            [IndexData(2), IndexData('2:4')],
                                            [(0,7)],
                                            pythonIndices = [IndexData(':-1')])
        self.compData['meshEdge'] = ComponentData(MeshEdge,
                                                  self.nodes['cube'], "e",
                                                  [IndexData(1)],
                                                  [(0,11)])
        #self.compData['meshEdge'] = ComponentData(self.nodes['cube'], "edge", 1)   # This just gets the plug, not a kEdgeComponent
        self.compData['meshFace'] = ComponentData(MeshFace,
                                                  self.nodes['cube'], "f",
                                                  [IndexData(4)],
                                                  [(0,5)])
        self.compData['meshUV'] = ComponentData(MeshUV,
                                                self.nodes['cube'], "map",
                                                [IndexData(3)],
                                                [(0,13)])
        self.compData['meshVtxFace'] = ComponentData(MeshVertexFace,
                                                     self.nodes['cube'], "vtxFace",
                                                     [IndexData(3,0)],
                                                     [(0,7),(0,5)])
        self.compData['rotatePivot'] = ComponentData(Pivot,
                                                     self.nodes['cube'],
                                                     "rotatePivot", [], [])

        self.nodes['subdBase'] = cmds.polyCube()[0]
        self.nodes['subd'] = cmds.polyToSubdiv(self.nodes['subdBase'])[0]
        self.compData['subdCV'] = ComponentData(SubdVertex,
                                                self.nodes['subd'], "smp",
                                                [IndexData(0,2)], [])
        self.compData['subdEdge'] = ComponentData(SubdEdge,
                                                  self.nodes['subd'], "sme",
                                                  [IndexData(256,1)], [])
        self.compData['subdFace'] = ComponentData(SubdFace,
                                                  self.nodes['subd'], "smf",
                                                  [IndexData(256,0)], [])
        self.compData['subdUV'] = ComponentData(SubdUV,
                                                self.nodes['subd'], "smm",
                                                [IndexData(10)], [])
        self.compData['scalePivot'] = ComponentData(Pivot,
                                                    self.nodes['subd'],
                                                    "scalePivot", [], [])
        
        self.nodes['curve'] = cmds.circle()[0]
        self.compData['curveCV'] = ComponentData(NurbsCurveCV,
                                                 self.nodes['curve'], "cv",
                                                 [IndexData(6)],
                                                 [(0,7)])
        self.compData['curvePt'] = ComponentData(NurbsCurveParameter,
                                                 self.nodes['curve'], "u", 
                                                 [IndexData(7.26580365007639)],
                                                 [(0,8)])        
        self.compData['curveEP'] = ComponentData(NurbsCurveEP,
                                                 self.nodes['curve'], "ep",
                                                 [IndexData(7)],
                                                 [(0,7)])
        self.compData['curveKnot'] = ComponentData(NurbsCurveKnot,
                                                   self.nodes['curve'], "knot",
                                                   [IndexData(1)],
                                                   [(0,12)])

        self.nodes['sphere'] = cmds.sphere()[0]
        self.compData['nurbsCV'] = ComponentData(NurbsSurfaceCV,
                                                 self.nodes['sphere'], "cv",
                                                 [IndexData(2,1)],
                                                 [(0,6),(0,7)],
                                                 pythonIndices = [IndexData('0:5:2', '1:4:3')])
        self.compData['nurbsIsoU'] = ComponentData(NurbsSurfaceIsoparm,
                                                   self.nodes['sphere'], "u",
                                                   [IndexData(4),
                                                    IndexData(2.1,1.8)],
                                                   [(0,4),(0,8)],
                                                   neverUnindexed=True)
        self.compData['nurbsIsoV'] = ComponentData(NurbsSurfaceIsoparm,
                                                   self.nodes['sphere'], "vIsoparm",
                                                   [IndexData(5.27974050577565),
                                                    IndexData(3,1.3)],
                                                   # Indice range given in u, v order,
                                                   # because comparison func will
                                                   # automatically flip indice
                                                   # order before using range
                                                   # info for 'v' isoparms
                                                   [(0,4),(0,8)],
                                                   melCompName="v",
                                                   neverUnindexed=True)
        self.compData['nurbsIsoUV'] = ComponentData(NurbsSurfaceIsoparm,
                                                    self.nodes['sphere'], "uv",
                                                    [IndexData(1, 4.8)],
                                                   [(0,4),(0,8)],
                                                    neverUnindexed=True)
        self.compData['nurbsPatch'] = ComponentData(NurbsSurfaceFace,
                                                    self.nodes['sphere'], "sf",
                                                    [IndexData(1,1)],
                                                    [(0,3),(0,7)])
        self.compData['nurbsEP'] = ComponentData(NurbsSurfaceEP,
                                                 self.nodes['sphere'], "ep",
                                                 [IndexData(1,5)],
                                                 [(0,4),(0,7)])
        self.compData['nurbsKnot'] = ComponentData(NurbsSurfaceKnot,
                                                   self.nodes['sphere'], "knot",
                                                   [IndexData(1,5)],
                                                   [(0,8),(0,12)])
        self.compData['nurbsRange'] = ComponentData(NurbsSurfaceRange,
                                                    self.nodes['sphere'], "u",
                                                    [IndexData('2:3')],
                                                    [(0,4),(0,8)])

        self.nodes['lattice'] = cmds.lattice(self.nodes['cube'])[1]
        self.compData['lattice'] = ComponentData(LatticePoint,
                                                 self.nodes['lattice'], "pt",
                                                 [IndexData(0,1,0)],
                                                 [(0,2),(0,5),(0,2)])
        self.nodes['polySphere'] = cmds.polySphere()[0]

        self.nodes['negUSurf'] = cmds.surface(name='periodicSurf', du=3, dv=1,
                                              fu='periodic', fv='open',
                                              ku=range(-13, 0, 1), kv=(0, 1),
                                              pw=[(4, -4, 0, 1), (4, -4, -2.5, 1),
                                                  (5.5, 0, 0, 1), (5.5, 0, -2.5, 1),
                                                  (4, 4, 0, 1), (4, 4, -2.5, 1),
                                                  (0, 5.5, 0, 1), (0, 5.5, -2.5, 1),
                                                  (-4, 4, 0, 1), (-4, 4, -2.5, 1),
                                                  (-5.5, 0, 0, 1), (-5.5, 0, -2.5, 1),
                                                  (-4, -4, 0, 1), (-4, -4, -2.5, 1),
                                                  (0, -5.5, 0, 1), (0, -5.5, -2.5, 1),
                                                  (4, -4, 0, 1), (4, -4, -2.5, 1),
                                                  (5.5, 0, 0, 1), (5.5, 0, -2.5, 1),
                                                  (4, 4, 0, 1), (4, 4, -2.5, 1)] )
        self.compData['negNurbsIso'] = ComponentData(NurbsSurfaceIsoparm,
                                                     self.nodes['negUSurf'], "uv",
                                                     [IndexData(-3.4, .5)],
                                                     [(-11,-3),(0,1)],
                                                     neverUnindexed=True)                                                     
        
        # Done in effort to prevent crash which happens after making a subd,
        # then adding any subd edges to an MSelectionList
        # see http://groups.google.com/group/python_inside_maya/browse_thread/thread/9415d03bac9e712b/0b94edb468fbe6bd
        cmds.refresh()
        import maya.utils
        maya.utils.processIdleEvents()
        # While the above works to prevent the crash in GUI mode,
        # unfortunately, I can't find anything that works in batch mode...
        # the following are various things I've tried...
        # Unfortunately, nothing is working so far...
#        cmds.refresh()
#        subdPyNode = PyNode(self.nodes['subd']).getShape()
#        subdPyNode.__apimfn__().updateSubdSurface()

#        cmds.createNode('mesh')
#        cmds.undo()
#        edgeIt = api.MItSubdEdge(subdPyNode.__apimobject__())
#        while not edgeIt.isDone():
#            edgeIt.index()
#            edgeIt.next()
        
    def tearDown(self):
        for node in self.nodes.itervalues():
            if cmds.objExists(node):
                cmds.delete(node)
                #pass
            
    def test_allCompsRepresented(self):
        unableToCreate = ('kEdgeComponent',
                          'kDecayRegionCapComponent',
                          'kSetGroupComponent',
                          'kDynParticleSetComponent',
                          )
<<<<<<< HEAD
        compTypesDict = factories..getComponentTypes()
        flatCompTypes = set()
        for typesList in compTypesDict.itervalues():
            flatCompTypes.update(typesList)
        flatCompTypes = flatCompTypes - set([factories..apiTypesToApiEnums[x] for x in unableToCreate])
=======
        compTypesDict = factories.getComponentTypes()
        flatCompTypes = set()
        for typesList in compTypesDict.itervalues():
            flatCompTypes.update(typesList)
        flatCompTypes = flatCompTypes - set([factories.apiTypesToApiEnums[x] for x in unableToCreate])
>>>>>>> 3b2c63ca
        
        notFoundCompTypes = set(flatCompTypes)
        for compDatum in self.compData.itervalues():
            testedType = compDatum.typeEnum()
            self.assert_(testedType in flatCompTypes)
            notFoundCompTypes.discard(testedType)
        
        if notFoundCompTypes:
            failMsg = "component types not tested:\n"
            for x in notFoundCompTypes:
<<<<<<< HEAD
                failMsg += "    " + factories..apiEnumsToApiTypes[x] + "\n"
=======
                failMsg += "    " + factories.apiEnumsToApiTypes[x] + "\n"
>>>>>>> 3b2c63ca
            self.fail(failMsg)

    _indicesRe = re.compile( r'\[([^]]*)\]')
    
    @classmethod
    def _compStrSplit(cls, compStr):
        """
        Returns a tuple (nodeName, compName, indices).
        
        Indices will itself be a list.
        
        Example:
        >>> testCase_component._compStrSplit('mySurf.uv[4][*]')
        ('mySurf', 'uv', ['4', '*'])
        """
        if '.' not in compStr:
            raise ValueError("compStr must be in 'nodeName.comp' form")
        nodeName, rest = compStr.split('.', 1)
        if not rest:
            compName = ''
            indices = []
        else:
            indices = cls._indicesRe.findall(rest)
            if not indices:
                compName = rest
            else:
                compName = rest.split('[', 1)[0]
        return nodeName, compName, indices
    
    @classmethod
    def _compStrJoin(cls, nodeName, compName, indices):
        """
        Inverse of _compStrSplit
        
        Given three items, nodeName, compName, indices, will
        return a component string representing that comp.
        
        Example:
        >>> testCase_component._joinCompStr('mySurf', 'uv', ['4', '*'])
        'mySurf.uv[4][*]'
        """
        indicesStr = ''
        for indice in indices:
            indicesStr += '[%s]' % indice
        return '%s.%s%s' % (nodeName, compName, indicesStr)
        
    def _compStringsEqual(self, comp1, comp2, compData):
        # We assume that these comps have a '.' in them,
        # and that they've already been fed through
        # filterExpand, so myCube.vtx / myCubeShape.vtx
        # have been standardized 
        if comp1==comp2:
            return True
        
        node1, comp1Name, indices1 = self._compStrSplit(comp1)
        node2, comp2Name, indices2 = self._compStrSplit(comp2)
        
        if node1 != node2:
            return False

        if not (comp1Name and comp2Name and
                indices1 and indices2):
            return False
        
        if comp1Name != comp2Name:
            # If the component names are not equal,
            # they're different components, unless
            # they're u/v/uv variants of each other...
            uvNames = ('u', 'v', 'uv')
            if (comp1Name not in uvNames or
                comp2Name not in uvNames):
                return False
        
        if comp1Name in ('vtxFace', 'smp', 'sme', 'smf'):
            # these types (really, any discrete component)
            # should be found
            # equal before we get here, by
            # filterExpand/setCompare -
            # so just fail these, as
            # the range information is hard to get
            return False
                
        # If one of them is v, we need to
        # flip the indices...
        if comp1Name == 'v':
            if len(indices1) == 0:
                pass
            elif len(indices1) == 1:
                indices1 = ['*', indices1[0]]
            elif len(indices1) == 2:
                indices1 = [indices1[1], indices1[0]]
            else:
                raise ValueError(comp1)
        if comp2Name == 'v':
            if len(indices2) == 0:
                pass
            elif len(indices2) == 1:
                indices2 = ['*', indices2[0]]
            elif len(indices2) == 2:
                indices2 = [indices2[1], indices2[0]]
            else:
                return ValueError(comp2)
            
        if len(indices1) < len(indices2):
            indices1 += (['*'] * (len(indices2) - len(indices1)))
        elif len(indices1) > len(indices2):
            indices2 += (['*'] * (len(indices1) - len(indices2)))
            
        if len(indices1) > len(compData.ranges):
            return False
        # it's ok if we have less indices than possible dimensions...
            
        for indice1, indice2, range in zip(indices1, indices2, compData.ranges):
            if indice1 == indice2:
                continue
            if (not self._isCompleteIndiceString(indice1, range) or
                not self._isCompleteIndiceString(indice2, range)):
                return False
        return True
    
    def _isCompleteIndiceString(self, indice, range):
        """
        Returns true if the given mel indice string would
        represent a 'complete' dimension for the given range.
        """
        if indice == '*':
            return True
        if indice.count(':') != 1:
            return False
        start, stop = indice.split(':')
        return float(start) == range[0] and float(stop) == range[1] 

    def compsEqual(self, comp1, comp2, compData, failOnEmpty=True):
        """
        Compares two components for equality.

        The two args should either be pymel components objects, strings
        which can be selected, or a tuple or list of such objects. 
        
        It will also return False if either component is empty, if failOnEmpty
        is True (default). 
        """
        # First, make sure comp1, comp2 are both lists
        bothComps = [comp1, comp2]
        for i, comp in enumerate(bothComps):
            if isinstance(comp, (Component, basestring)):
                bothComps[i] = [comp]
            else:
                # ensure it's a list, so we can modify it
                bothComps[i] = list(comp) 
        
        # there's a bug where a comp such as:
        #   myNurbSurf.u[2]
        # will get converted to
        #   myNurbSurf.u[2][0:1]
        # when it should be
        #   myNurbSurf.u[2][0:8]
        # ...to get around it, use
        #  myNurbSurf.u[2][*]
        # See test_mayaBugs.TestSurfaceRangeDomain
        # for complete info on what will go wrong...
        if compData.pymelType in (NurbsSurfaceRange, NurbsSurfaceIsoparm):
            for compIterable in bothComps:
                for i, comp in enumerate(compIterable):
                    # Just worry about strings - the PyNodes
                    # are supposed to handle this bug themselves!
                    if isinstance(comp, basestring):
                        nodePart, compName, indices = self._compStrSplit(comp)
                        if compName == 'uv':
                            compPart = 'u'
                        if compName in ('u', 'v'):
                            if len(indices) < 2:
                                indices.append('*')
                        comp = self._compStrJoin(nodePart, compName, indices)
                    compIterable[i] = comp
                    
        comp1, comp2 = bothComps
            


#        Comps are compared through first converting to strings
#        by selecting and using filterExpand, then by comparing the
#        the strings through string parsing.
#        This seems to be the only way to get comps such as
#        myNurbShape.v[3][0:4] and myNurb.v[3] (when the u range is 0-4,
#        and myNurbShape is the first shape of myNurb) to compare equal.

        
        # First, filter the results through filterExpand...
        if failOnEmpty:
            if not comp1: return False
            if not comp2: return False
        select(comp1)
        comp1 = cmds.filterExpand(sm=tuple(x for x in xrange(74)))
        select(comp2)
        comp2 = cmds.filterExpand(sm=tuple(x for x in xrange(74)))
        
        # first, filter out components whose strings are identical
        only1, both, only2 = setCompare(comp1, comp2)
        # Then, do pairwise comparison...
        # Make a copy of only1, as we'll be modifying it as we iterate
        # through...
        for comp1 in list(only1):
            for comp2 in only2:
                if self._compStringsEqual(comp1, comp2, compData):
                    only1.remove(comp1)
                    only2.remove(comp2)
                    break
            else:
                # we couldn't find a match for comp1 - fail!
                return False
        assert(not only1)
        # If only2 is now empty as well, success!
        return not only2

    def _pyCompFromString(self, compString):
        self._failIfWillMakeMayaCrash(compString)
        return eval(compString)
    
    # Need separate tests for PyNode / Component, b/c was bug where
    # Component('pCube1.vtx[3]') would actually return a Component
    # object, instead of a MeshVertex object, and fail, while
    # PyNode('pCube1.vtx[3]') would succeed

    def pyNodeMaker(self, compString):
        return 'PyNode(%r)' % compString
    
    # cubeShape1.vtx[1] => PyNode('cubeShape1.vtx[1]')
    indexed_PyNode_evalStrings = MakeEvalStringCreator('mel', indexed=True)(pyNodeMaker)
    # cubeShape1.vtx[1] => PyNode('cubeShape1.vtx')
    unindexedComp_PyNode_evalStrings = MakeEvalStringCreator('mel', indexed=False)(pyNodeMaker)

    def componentMaker(self, compString):
        return 'Component(%r)' % compString
    
    # cubeShape1.vtx[1] => Component('cubeShape1.vtx[1]')
    indexed_Component_evalStrings = MakeEvalStringCreator('mel', indexed=True)(componentMaker)
    # cubeShape1.vtx[1] => Component('cubeShape1.vtx')
    unindexedComp_Component_evalStrings = MakeEvalStringCreator('mel', indexed=False)(componentMaker)

    def object_evalStrings(self, compData):
        """
        ie, MeshVertexComponent('pCube1')
        """
        # Can't do Pivot('pCube1'), as we don't know whether we want scalePivot or rotatePivot
        if compData.pymelType == Pivot:
            return []
        pymelClass = compData.pymelType
        return ['%s(%r)' % (pymelClass.__name__, compData.nodeName)]
    
    def node_dot_comptypeMaker(self, compString):
        # node.scalePivot / node.rotatePivot returns the ATTRIBUTE,
        # so skip these.
        # (we can get the component by doing node.comp('scalePivot')
        if compString.endswith('Pivot'):
            return ''
        nodeName, compName = compString.split('.', 1)
        return 'PyNode(%r).%s' % (nodeName, compName)
    
    # cubeShape1.vtx[1] => PyNode('cubeShape1').vtx[1]
    node_dot_comptypeIndex_evalStrings = MakeEvalStringCreator('pymel', indexed=True)(node_dot_comptypeMaker)
    # cubeShape1.vtx[1] => PyNode('cubeShape1').vtx
    node_dot_comptype_evalStrings = MakeEvalStringCreator('pymel', indexed=False, alwaysMakeUnindexed=True)(node_dot_comptypeMaker)

    # cubeShape1.vtx[1] => PyNode('cubeShape1').vtx
    @MakeEvalStringCreator('pymel', indexed=False, alwaysMakeUnindexed=True)
    def node_dot_compFunc_evalStrings(self, compString):
        nodeName, compName = compString.split('.', 1)
        return 'PyNode(%r).comp(%r)' % (nodeName, compName)

    # cubeShape1.vtx[1] => PyNode('cubeShape1').vtx[1]
    @MakeEvalStringCreator('pymel', indexed=True)
    def node_dot_compFuncIndex_evalStrings(self, compString):
        nodeName, compNameAndIndex = compString.split('.', 1)
        indexSplit = compNameAndIndex.find('[')
        compName = compNameAndIndex[:indexSplit]
        indexString = compNameAndIndex[indexSplit:]
        return 'PyNode(%r).comp(%r)%s' % (nodeName, compName, indexString)
        
    def test_objectComponentsClassEqual(self):
        successfulComps = []
        failedComps = []
        for componentData in self.compData.itervalues():
            for compString in self.object_evalStrings(componentData):
                try:
                    pymelObj = self._pyCompFromString(compString)
                except Exception:
                    failedComps.append(compString)
                else:
                    className = compString.split('(')[0]
                    pymelClass = eval(className)
                    if pymelObj.__class__ == pymelClass:
                        successfulComps.append(compString)
                    else:
                        failedComps.append(compString)
        if failedComps:
            self.fail('Following components wrong class (or not created):\n   ' + '\n   '.join(failedComps))
                    
    def getComponentStrings(self, returnCompData=False, evalStringFuncs=None):
        """
        Return a list of all component strings made using this object's
        component data.
        
        If evalStringFuncs is given, it should be an iterable which returns
        evalString functions.
        
        Otherwise, the eval string function returned by
        getEvalStringFunctions(self.__class__).itervalues()
        will be used.
        
        If returnCompData is True, the returned list will be of tuples
            (evalString, compData)
        """
        if evalStringFuncs is None:
            evalStringFuncs = getEvalStringFunctions(self.__class__).values()
        componentStrings = set()
        for componentData in self.compData.itervalues():
            for evalStringFunc in evalStringFuncs:
                newStrings = evalStringFunc(self, componentData)
                if returnCompData:
                    newStrings = [(x, componentData) for x in newStrings]
                componentStrings.update(newStrings)
        return list(componentStrings)
    
    def test_componentSelection(self):
        failedCreation  = []
        failedSelections = []
        for compString in self.getComponentStrings():
            printedDone = False
            if VERBOSE:
                print compString, "-", "creating...",
            try:
                pymelObj = self._pyCompFromString(compString)
            except Exception:
                failedCreation.append(compString)
            else:
                if VERBOSE:
                    print "selecting...",
                try:
                    self._failIfWillMakeMayaCrash(pymelObj)
                    select(pymelObj, r=1)
                except Exception:
#                        import traceback
#                        traceback.print_exc()
                    failedSelections.append(compString)
                if VERBOSE:
                    print "done!"
                    printedDone = True
            if VERBOSE and not printedDone:
                print "FAIL!!!"

        if failedCreation or failedSelections:
            failMsgs = []
            if failedCreation:
                failMsgs.append('Following components not created:\n   ' + '\n   '.join(failedCreation))
            if failedSelections:
                failMsgs.append('Following components unselectable:\n   ' + '\n   '.join(failedSelections))
            self.fail('\n\n'.join(failMsgs))

    def test_component_repr(self):
        failedCreation  = []
        failedRepr = []
        
        for compString in self.getComponentStrings():
            printedDone = False
            if VERBOSE:
                print compString, "-", "creating...",
            try:
                pymelObj = self._pyCompFromString(compString)
            except Exception:
                failedCreation.append(compString)
            else:
                if VERBOSE:
                    print "getting repr...",
                try:
                    self._failIfWillMakeMayaCrash(pymelObj)
                    str = repr(pymelObj)
                except Exception:
                    failedRepr.append(compString)
                else:
                    if VERBOSE:
                        print "done!"
                        printedDone = True
            if VERBOSE and not printedDone:
                print "FAIL!!!"                                

        if failedCreation or failedRepr:
            failMsgs = []
            if failedCreation:
                failMsgs.append('Following components not created:\n   ' + '\n   '.join(failedCreation))
            if failedRepr:
                failMsgs.append('Following components un-repr-able:\n   ' + '\n   '.join(failedRepr))
            self.fail('\n\n'.join(failMsgs))

    def test_componentIteration(self):
        failedCreation  = []
        failedIterations = []
        failedSelections = []
        iterationUnequal = []
        
        for compString,compData in self.getComponentStrings(returnCompData=True):
            printedDone = False
            if VERBOSE:
                print compString, "-", "creating...",
            try:
                pymelObj = self._pyCompFromString(compString)
            except Exception:
                failedCreation.append(compString)
            else:
                # only test iteration for discrete components!
                if not isinstance(pymelObj, DiscreteComponent):
                    continue
                
                if VERBOSE:
                    print "iterating...",
                try:
                    self._failIfWillMakeMayaCrash(pymelObj)
                    iteration = [x for x in pymelObj]
                    iterationString = repr(iteration)
                except Exception:
#                        import traceback
#                        traceback.print_exc()
                    failedIterations.append(compString)
                else:
                    if VERBOSE:
                        print "comparing (using selection)...",
                    try:
                        select(iteration)
                    except Exception:
                        failedSelections.append(iterationString)
                    else:
                        iterSel = filterExpand(sm=(x for x in xrange(74)))
                        try:
                            select(pymelObj)
                        except Exception:
                            failedSelections.append(compString)
                        else:
                            compSel = filterExpand(sm=(x for x in xrange(74)))
                            if not self.compsEqual(iterSel, compSel, compData):
                                iterationUnequal.append(compString)
                            if VERBOSE:
                                print "done!"
                                printedDone = True
            if VERBOSE and not printedDone:
                print "FAIL!!!"                                

        if failedCreation or failedIterations or failedSelections or iterationUnequal:
            failMsgs = []
            if failedCreation:
                failMsgs.append('Following components not created:\n   ' + '\n   '.join(failedCreation))
            if failedIterations:
                failMsgs.append('Following components uniterable:\n   ' + '\n   '.join(failedIterations))
            if failedSelections:
                failMsgs.append('Following components unselectable:\n   ' + '\n   '.join(failedSelections))
            if iterationUnequal:
                failMsgs.append('Following components iteration not equal to orignal:\n   ' + '\n   '.join(iterationUnequal))
            self.fail('\n\n'.join(failMsgs))

    def test_componentTypes(self):
        def getCompAttrName(compString):
            dotSplit = compString.split('.')
            if len(dotSplit) > 1:
                return re.split(r'\W+', dotSplit[1])[0]
                
        failedCreation  = []
        failedComparisons = []
        for compString, compData in self.getComponentStrings(returnCompData=True):
            try:
                pymelObj = self._pyCompFromString(compString)
            except Exception:
                failedCreation.append(compString)
            else:
                if pymelObj.__class__ != compData.pymelType:
                        failedComparisons.append(compString +
                            ' - expected: %s got: %s' % (compData.pymelType,
                                                         pymelObj.__class__))
                        
        if failedCreation or failedComparisons:
            failMsgs = []
            if failedCreation:
                failMsgs.append('Following components not created:\n   ' + '\n   '.join(failedCreation))
            if failedComparisons:
                failMsgs.append('Following components type wrong:\n   ' + '\n   '.join(failedComparisons))
            self.fail('\n\n'.join(failMsgs))
            
    # There's a bug - if you add x.sme[*][*] to an
    # MSelectionList immediately
    # after creating the component, without any idle events
    # run in between, Maya crashes...
    # In gui mode, we process idle events after creation,
    # but we can't do that in batch... so if we're
    # in batch, just fail x.sme[*][*]...
    
    # Even more fun - on osx, any comp such as x.sm*[256][*] crashes as well...
    def _failIfWillMakeMayaCrash(self, comp):
        try:
            if isinstance(comp, basestring):
                if versions.current() >= versions.v2011:
                    # In 2011, MFnNurbsSurface.getKnotDomain will make maya crash,
                    # meaning any surf.u/v/uv.__getindex__ will crash
                    nodeName, compName, indices = self._compStrSplit(comp)
                    if re.match(r'''(u|v|uv)(Isoparm)?|comp\(u?['"](u|v|uv)(Isoparm)?['"]\)''', compName):
                        raise CrashError
                if (platform.system() == 'Darwin' or
                    api.MGlobal.mayaState in (api.MGlobal.kBatch,
                                              api.MGlobal.kLibraryApp)):
                    if ((comp.startswith('SubdEdge') or
                         comp.endswith("comp(u'sme')") or
                         comp.endswith('.sme'))
                        and api.MGlobal.mayaState() in (api.MGlobal.kBatch,
                                                        api.MGlobal.kLibraryApp)):
                        raise CrashError
                    elif platform.system() == 'Darwin':
                        crashRe = re.compile(r".sm[pef]('\))?\[[0-9]+\]$")
                        if crashRe.search(comp):
                            raise CrashError
            elif isinstance(comp, Component):
                # Check if we're in batch - in gui, we processed idle events after subd
                # creation, which for some reason, prevents the crash
                if api.MGlobal.mayaState in (api.MGlobal.kBatch,
                                              api.MGlobal.kLibraryApp):
                    # In windows + linux, just selections of type .sme[*][*] - on OSX,
                    # it seems any .sm*[256][*] will crash it...
                    if platform.system() == 'Darwin':
                        if (isinstance(comp, (SubdEdge, SubdVertex, SubdFace)) and
                            comp.currentDimension() in (0, 1)):
                            raise CrashError
                    elif (isinstance(comp, SubdEdge) and
                          comp.currentDimension() == 0):
                        raise CrashError
        except CrashError:
            print "Auto-failing %r to avoid crash..." % comp
            raise CrashError
            
    def test_multiComponentName(self):
        compMobj = api.MFnSingleIndexedComponent().create(api.MFn.kMeshVertComponent)
        mfnComp = api.MFnSingleIndexedComponent(compMobj)
        mfnComp.addElement(0)
        mfnComp.addElement(1)
        mfnComp.addElement(2)
        mfnComp.addElement(5)
        mfnComp.addElement(7)
        mfnComp.addElement(9)
        mfnComp.addElement(11)
        myVerts = MeshVertex(self.nodes['polySphere'], compMobj)
        self.assertEqual(str(myVerts), 'pSphere1.vtx[0:2,5:11:2]')

    def test_mixedPivot(self):
        select(self.nodes['cube'] + '.rotatePivot', r=1)
        select(self.nodes['cube'] + '.scalePivot', add=1)
        cubeName = self.nodes['cube']
        self.assertEqual(set(cmds.ls(sl=1)),
                         set(['%s.%s' % (cubeName, pivot) for pivot in ('rotatePivot', 'scalePivot')]))
        
    def test_mixedIsoparm(self):
        select(self.nodes['sphere'] + '.u[1]', r=1)
        select(self.nodes['sphere'] + '.v[0]', add=1)
        select(self.nodes['sphere'] + '.uv[2][1]', add=1)
        nameAliases = set(x % self.nodes['sphere'] for x in [
                           # aliases for .u[1]
                           '%s.u[1]',
                           '%s.u[1][*]',
                           '%s.u[1][0:8]',
                           '%s.uv[1]',
                           '%s.uv[1][*]',
                           '%s.uv[1][0:8]',
                           # aliases for .v[0]
                           '%s.v[0]',
                           '%s.v[0][*]',
                           '%s.v[0][0:4]',
                           '%s.uv[*][0]',
                           '%s.uv[0:4][0]',
                           # aliases for .uv[2][1]
                           '%s.u[2][1]',
                           '%s.v[1][2]',
                           '%s.uv[2][1]'])
        selected = set(cmds.ls(sl=1))
        self.assertTrue(selected.issubset(nameAliases))

    def test_nurbsIsoPrintedRange(self):
        # Maya has a bug -running:
        # 
        # import maya.cmds as cmds
        # cmds.sphere()
        # cmds.select('nurbsSphere1.uv[*][*]')
        # print cmds.ls(sl=1)
        # cmds.select('nurbsSphere1.u[*][*]')
        # print cmds.ls(sl=1)
        # 
        # Gives two different results:
        # [u'nurbsSphere1.u[0:4][0:1]']
        # [u'nurbsSphere1.u[0:4][0:8]']
        sphereShape = PyNode(self.nodes['sphere']).getShape().name()
        nameAliases = [x % sphereShape for x in [
                           '%s.u[*]',
                           '%s.u[*][*]',
                           '%s.u[0:4][0:8]',
                           '%s.uv[*]',
                           '%s.uv[*][*]',
                           '%s.uv[0:4][0:8]',
                           '%s.v[*]',
                           '%s.v[*][*]',
                           '%s.v[0:8][0:4]']]
        pynodeStr = str(PyNode(self.nodes['sphere']).uv)
        self.assertTrue(pynodeStr in nameAliases,
                        '%s not equivalent to %s.uv[0:4][0:8]' % (pynodeStr,sphereShape))
        
    def test_meshVertConnnectedFaces(self):
        # For a standard cube, vert 3 should be connected to
        # faces 0,1,4
        desiredFaceStrings = ['%s.f[%d]' % (self.nodes['cube'], x) for x in (0,1,4)] 
        connectedFaces = PyNode(self.nodes['cube']).vtx[3].connectedFaces()
        self.assertTrue(self.compsEqual(desiredFaceStrings, connectedFaces, self.compData['meshFace']))

    def test_indiceChecking(self):
        # Check for a DiscreteComponent...
        cube = PyNode(self.nodes['cube'])
        cube.vtx[2]
        cube.vtx[7]
        cube.vtx[-8]
        cube.vtx[-8:7]
        self.assertRaises(IndexError, cube.vtx.__getitem__, 8)
        self.assertRaises(IndexError, cube.vtx.__getitem__, slice(0,8))
        self.assertRaises(IndexError, cube.vtx.__getitem__, -9)
        self.assertRaises(IndexError, cube.vtx.__getitem__, slice(-9,7))
        self.assertRaises(IndexError, cube.vtx.__getitem__, 'foo')
        self.assertRaises(IndexError, cube.vtx.__getitem__, 5.2)
        self.assertRaises(IndexError, cube.vtx.__getitem__, slice(0,5.2))

        # Check for a ContinuousComponent...
        sphere = PyNode(self.nodes['sphere'])
        self._failIfWillMakeMayaCrash('%s.u[2]' % sphere.name())
        sphere.u[2]
        sphere.u[4]
        sphere.u[0]
        sphere.u[0:4]
        self.assertRaises(IndexError, sphere.u.__getitem__, 4.1)
        self.assertRaises(IndexError, sphere.u.__getitem__, slice(0,5))
        self.assertRaises(IndexError, sphere.u.__getitem__, -2)
        self.assertRaises(IndexError, sphere.u.__getitem__, slice(-.1,4))
        self.assertRaises(IndexError, sphere.u.__getitem__, 'foo')
        self.assertRaises(IndexError, sphere.u.__getitem__, slice(0,'foo'))

    def test_melIndexing(self):
        melString = '%s.vtx[1:4]' % self.nodes['cube']
        self.assertTrue(self.compsEqual(melString, PyNode(melString), self.compData['meshVtx']))
        

    # cubeShape1.vtx[1] => PyNode('cubeShape1').vtx[1]
    node_dot_comptypeIndex_evalStrings = MakeEvalStringCreator('pymel', indexed=True)(node_dot_comptypeMaker)
        
    def test_melPyMelCompsEqual(self):
        def pairedStrings(self, compStringPair):
            # The mel compString we don't need to alter...
            # For the PyNode, use PyNode('cubeShape1').vtx[1] syntax
            return (compStringPair[0], self.node_dot_comptypeMaker(compStringPair[1]))
        
        unindexedPairedStrings = MakeEvalStringCreator('both', indexed=False)(pairedStrings)
        indexedPairedStrings = MakeEvalStringCreator('both', indexed=True)(pairedStrings)
        failedCreation  = []
        failedDuringCompare = []
        failedComparison = []
        for componentData in self.compData.itervalues():
            evalStringPairs = itertools.chain(unindexedPairedStrings(self, componentData),
                                              indexedPairedStrings(self, componentData))
            for melString, pyString in evalStringPairs:
                printedDone = False
                if VERBOSE:
                    print melString, "/", pyString, "-", "creating...",
                try:
                    pymelObj = self._pyCompFromString(pyString)
                except Exception:
                    failedCreation.append(pyString)
                else:
                    if VERBOSE:
                        print "comparing...",                        
                    try:
                        areEqual = self.compsEqual(melString, pymelObj, componentData)
                    except Exception:
                        #raise
                        failedDuringCompare.append(str( (melString, pyString) ))
                    else:
                        if not areEqual:
                            failedComparison.append(str( (melString, pyString) ))
                        else:
                            if VERBOSE:
                                print "done!"
                            printedDone = True
                if not printedDone and VERBOSE:
                    print "FAIL!!!"
                
        if any( (failedCreation, failedDuringCompare, failedComparison) ):
            failMsgs = []
            if failedCreation:
                failMsgs.append('Following components not created:\n   ' + '\n   '.join(failedCreation))
            if failedDuringCompare:
                failMsgs.append('Following components had error during compare:\n   ' + '\n   '.join(failedDuringCompare))
            if failedComparison:
                failMsgs.append('Following components unequal:\n   ' + '\n   '.join(failedComparison))
            self.fail('\n\n'.join(failMsgs))
            
    def test_extendedSlices(self):
        failedComps = []
        def check(pynode, expectedStrings, compData):
            if not self.compsEqual(pynode, expectedStrings, compData):
                failedComps.append(repr(pynode) + '\n      not equal to:\n   ' + str(expectedStrings))

        pyCube = PyNode('pCube1')
        check(pyCube.e[2:11:3],
              ('pCubeShape1.e[11]', 'pCubeShape1.e[8]',
               'pCubeShape1.e[5]', 'pCubeShape1.e[2]'),
              self.compData['meshEdge'])
        pySphere = PyNode('nurbsSphere1')
        check(pySphere.cv[1:5:2][1:4:3],
              ('nurbsSphereShape1.cv[1][4]', 'nurbsSphereShape1.cv[1][1]',
               'nurbsSphereShape1.cv[3][4]', 'nurbsSphereShape1.cv[3][1]',
               'nurbsSphereShape1.cv[5][4]', 'nurbsSphereShape1.cv[5][1]'),
              self.compData['nurbsCV'])
        if failedComps:
            self.fail('Following components did not yield expected components:\n   ' + '\n   '.join(failedComps))
            
    def test_continuousCompRanges(self):
        failedComps = []
        def check(pynode, expectedStrings, compData):
            if not self.compsEqual(pynode, expectedStrings, compData):
                failedComps.append(repr(pynode) + '\n      not equal to:\n   ' + str(expectedStrings))

        check(self._pyCompFromString("PyNode('nurbsSphere1').vIsoparm[5.54][1.1:3.4]"),
              'nurbsSphereShape1.u[1.1:3.4][5.54]',
              self.compData['nurbsIsoUV'])
        check(self._pyCompFromString("PyNode('nurbsCircle1').u[2.8:6]"),
              'nurbsCircleShape1.u[2.8:6]',
              self.compData['curvePt'])
        if failedComps:
            self.fail('Following components did not yield expected components:\n   ' + '\n   '.join(failedComps))
            
    def test_negativeDiscreteIndices(self):
        failedComps = []
        def check(pynode, expectedStrings, compData):
            if not self.compsEqual(pynode, expectedStrings, compData):
                failedComps.append(repr(pynode) + '\n      not equal to:\n   ' + str(expectedStrings))

        pyCurve = PyNode('nurbsCircle1')
        # Breaking into extra lines here just to make debugging easier
        pyCurveShape = pyCurve.getShape()
        knot = pyCurveShape.knot
        knotNeg3 = knot[-3]
        check(knotNeg3,
              'nurbsCircleShape1.knot[10]',
              self.compData['curveKnot'])
        pyLattice = PyNode('ffd1Lattice')
        check(pyLattice.pt[-1][-5:-2][-2],
              ('ffd1LatticeShape.pt[1][0][0]',
               'ffd1LatticeShape.pt[1][1][0]',
               'ffd1LatticeShape.pt[1][2][0]'),
              self.compData['lattice'])
        if failedComps:
            self.fail('Following components did not yield expected components:\n   ' + '\n   '.join(failedComps))        

    def test_negativeContinuousIndices(self):
        # For continous comps, these should behave just like positive ones...
        failedComps = []
        def check(pynode, expectedStrings, compData):
            if not self.compsEqual(pynode, expectedStrings, compData):
                failedComps.append(repr(pynode) + '\n      not equal to:\n   ' + str(expectedStrings))

        surf = PyNode('surfaceShape1')
        check(surf.uv[-3.3][.5],
              'surfaceShape1.u[-3.3][.5]',
              self.compData['negNurbsIso'])
        check(surf.uv[-8:-5.1][0],
              'surfaceShape1.u[-8:-5.1][0]',
              self.compData['negNurbsIso'])
        
        if failedComps:
            self.fail('Following components did not yield expected components:\n   ' + '\n   '.join(failedComps))
            
    def test_multipleIterations(self):
        """
        Make sure that, on repeated iterations through a component, we get the same result. 
        """
        comp = PyNode(self.nodes['cube']).e[3:10]
        iter1 = [x for x in comp]
        iter2 = [x for x in comp]
        self.assertEqual(iter1, iter2)
        
    # Disabling this for now - such indicing wasn't possible in 0.9.x, either,
    # so while I'd like to get this working at some point, it's not necessary for now...
#    def test_multipleNoncontiguousIndices(self):
#        """
#        test things like .vtx[1,2,5:7] 
#        """
#        failedComps = []
#        def check(pynode, expectedStrings, compData):
#            if not self.compsEqual(pynode, expectedStrings, compData):
#                failedComps.append(repr(pynode) + '\n      not equal to:\n   ' + str(expectedStrings))
#
#        cube = PyNode('pCube1')
#        check(cube.vtx[1,2,5:7],
#              ('pCubeShape1.vtx[1]',
#               'pCubeShape1.vtx[1]',
#               'pCubeShape1.vtx[5]',
#               'pCubeShape1.vtx[6]',
#               'pCubeShape1.vtx[7]'),
#              self.compData['meshVtx'])
#        
#        if failedComps:
#            self.fail('Following components did not yield expected components:\n   ' + '\n   '.join(failedComps)) 

        
for propName, evalStringFunc in \
        getEvalStringFunctions(testCase_components).iteritems():
    evalStringId = '_evalStrings'
    if propName.endswith(evalStringId):
        baseName = propName[:-len(evalStringId)].capitalize()
        newFuncName = 'test_' + baseName + '_ComponentCreation'
        setattr(testCase_components, newFuncName,
            makeComponentCreationTests(evalStringFunc))
        
class testCase_nurbsSurface(TestCaseExtended):
    def setUp(self):
        self.negUSurf = PyNode(surface(name='periodicSurf', du=3, dv=1,
                                       fu='periodic', fv='open',
                                       ku=range(-13, 0, 1), kv=(0, 1),
                                       pw=[(4, -4, 0, 1), (4, -4, -2.5, 1),
                                           (5.5, 0, 0, 1), (5.5, 0, -2.5, 1),
                                           (4, 4, 0, 1), (4, 4, -2.5, 1),
                                           (0, 5.5, 0, 1), (0, 5.5, -2.5, 1),
                                           (-4, 4, 0, 1), (-4, 4, -2.5, 1),
                                           (-5.5, 0, 0, 1), (-5.5, 0, -2.5, 1),
                                           (-4, -4, 0, 1), (-4, -4, -2.5, 1),
                                           (0, -5.5, 0, 1), (0, -5.5, -2.5, 1),
                                           (4, -4, 0, 1), (4, -4, -2.5, 1),
                                           (5.5, 0, 0, 1), (5.5, 0, -2.5, 1),
                                           (4, 4, 0, 1), (4, 4, -2.5, 1)] ))
        
    def tearDown(self):
        delete(self.negUSurf)
    
    def test_knotDomain(self):
        # Was a bug with this, due to automatic wrapping of api 'unsigned int &' args
        self.assertEqual(self.negUSurf.getKnotDomain(), (-11.0, -3.0, 0.0, 1.0))

class testCase_joint(TestCaseExtended):
    def setUp(self):
        self.j = Joint(radius=3.3, a=1, p=(4,5,6))
        
    def tearDown(self):
        delete(self.j)
    
    def test_getAboslute(self):
        # Was a bug with this, due to handling of methods which needed casting AND unpacking
        self.assertEqual(self.j.getAbsolute(), (4,5,6))
        
    def test_getRadius(self):
        # Was a bug with this, due to handling of methods which needed unpacking (but not casting)
        self.assertEqual(self.j.getRadius(), 3.3)



class testCase_sets(TestCaseExtended):
    def setUp(self):
        cmds.file(new=1, f=1)
        self.cube = polyCube()[0]
        self.sphere = sphere()[0]

    def assertSetSelect(self, setClass, *items): 
        """
        Generator function which tests the given set type by: 
        selects the items, saves the list of the selected items, makes a set
        from the selected items, selects the items in the set, then compares
        the results to the initial selection.
        """
        select(items)
        initialSel = cmds.ls(sl=1)
        if issubclass(setClass, ObjectSet):
            mySet = sets(initialSel)
        else:
            mySet = SelectionSet(initialSel)
        self.assertNoError(select, mySet)
        self.assertIteration(initialSel, cmds.ls(sl=1),
                             orderMatters=False)
        
    def test_ObjectSet_singleObject(self):
        self.assertSetSelect(ObjectSet, self.cube)
        
    def test_ObjectSet_multiObject(self):
        self.assertSetSelect(ObjectSet, self.cube, self.sphere)
        
    def test_ObjectSet_vertices(self):
        self.assertSetSelect(ObjectSet, self.cube.vtx[1:3])
    
    def test_ObjectSet_mixedObjectsComponents(self):
        self.assertSetSelect(ObjectSet, self.cube.edges[4:6], self.sphere)
    
    def test_SelectionSet_singleObject(self):
        self.assertSetSelect(SelectionSet, self.cube)
        
    def test_SelectionSet_multiObject(self):
        self.assertSetSelect(SelectionSet, self.cube, self.sphere)
        
    def test_SelectionSet_vertices(self):
        self.assertSetSelect(SelectionSet, self.cube.vtx[1:3])
    
    def test_SelectionSet_mixedObjectsComponents(self):
        self.assertSetSelect(SelectionSet, self.cube.edges[4:6], self.sphere)

<<<<<<< HEAD
class testCase_0_7_compatabilityMode(unittest.TestCase):
    # Just used to define a value that we know won't be stored in
    # 0_7_compatability mode...
    class NOT_SET(object): pass
    
    def setUp(self):
        self.stored_0_7_compatability_mode = internal.pymel_options.get( '0_7_compatibility_mode', False)
        internal.pymel_options['0_7_compatibility_mode'] = True
        
    def tearDown(self):
        if self.stored_0_7_compatability_mode == NOT_SET:
            del internal.pymel_options['0_7_compatibility_mode']
        else:
            internal.pymel_options['0_7_compatibility_mode'] = self.stored_0_7_compatability_mode
            
    def test_nonexistantPyNode(self):
        # Will raise an error if not in 0_7_compatability_mode
        PyNode('I_Dont_Exist_3142341324')
        
=======
#class testCase_0_7_compatabilityMode(unittest.TestCase):
#    # Just used to define a value that we know won't be stored in
#    # 0_7_compatability mode...
#    class NOT_SET(object): pass
#    
#    def setUp(self):
#        self.stored_0_7_compatability_mode = factories.pymel_options.get( '0_7_compatibility_mode', False)
#        factories.pymel_options['0_7_compatibility_mode'] = True
#        
#    def tearDown(self):
#        if self.stored_0_7_compatability_mode == NOT_SET:
#            del factories.pymel_options['0_7_compatibility_mode']
#        else:
#            factories.pymel_options['0_7_compatibility_mode'] = self.stored_0_7_compatability_mode
#            
#    def test_nonexistantPyNode(self):
#        # Will raise an error if not in 0_7_compatability_mode
#        PyNode('I_Dont_Exist_3142341324')
#        
>>>>>>> 3b2c63ca

class testCase_apiArgConversion(unittest.TestCase):
    def test_unsignedIntRef_out_args(self):
        # the MFnLattice.getDivisions uses
        # multiple unsigned int & 'out' arguments ... make sure
        # that we can call them / they were translated correctly!
        res = (3,4,5)
        latticeObj = lattice(cmds.polyCube()[0], divisions=res)[1]
        self.assertEqual(latticeObj.getDivisions(), res)
        
    
#def test_units():
#    startLinear = currentUnit( q=1, linear=1)
#    
#    #cam = PyNode('persp')
#    # change units from default
#    currentUnit(linear='meter')
#    
#    light = directionalLight()
#    
#    testPairs = [ ('persp.translate', 'getTranslation', 'setTranslation', datatypes.Vector([3.0,2.0,1.0]) ),  # Distance datatypes.Vector
#                  ('persp.shutterAngle' , 'getShutterAngle', 'setShutterAngle', 144.0 ),  # Angle
#                  ('persp.verticalShake' , 'getVerticalShake', 'setVerticalShake', 1.0 ),  # Unitless
#                  ('persp.focusDistance', 'getFocusDistance', 'setFocusDistance', 5.0 ),  # Distance
#                  ('%s.penumbraAngle' % light, 'getPenumbra', 'setPenumbra', 5.0 ),  # Angle with renamed api method ( getPenumbraAngle --> getPenumbra )
#                  
#                 ]
#
#    for attrName, getMethodName, setMethodName, realValue in testPairs:
#        at = PyNode(attrName)
#        node = at.node()
#        getter = getattr( node, getMethodName )
#        setter = getattr( node, setMethodName )
#
#
#        descr =  '%s / %s / %s' % ( attrName, getMethodName, setMethodName )
#        
#        def checkUnits( *args ):
#            print repr(at)
#            print "Real Value:", repr(realValue)
#            # set attribute using "safe" method
#            at.set( realValue )
#            # get attribute using wrapped api method
#            gotValue = getter()
#            print "Got Value:", repr(gotValue)
#            # compare
#            self.assertEqual( realValue, gotValue )
#            
#            # set using wrapped api method
#            setter( realValue )
#            # get attribute using "safe" method
#            gotValue = at.get()
#            # compare
#            self.assertEqual( realValue, gotValue )
#        checkUnits.description = descr
#        yield checkUnits
#                            
#    # reset units
#    currentUnit(linear=startLinear)
#    delete( light )
#                    #print types<|MERGE_RESOLUTION|>--- conflicted
+++ resolved
@@ -6,22 +6,14 @@
 from pymel.all import *
 from pymel.tools.pymelControlPanel import getClassHierarchy
 from pymel.internal.factories import apiEnumsToPyComponents
-<<<<<<< HEAD
-import pymel.internal as internal
-=======
 import pymel.internal.factories as factories
->>>>>>> 3b2c63ca
 from testingutils import TestCaseExtended, setCompare
 
 
 VERBOSE = True
 
 def getFundamentalTypes():
-<<<<<<< HEAD
-    classList = sorted( list( set( [ key[0] for key in factories..apiToMelData.keys()] ) ) )
-=======
     classList = sorted( list( set( [ key[0] for key in factories.apiToMelData.keys()] ) ) )
->>>>>>> 3b2c63ca
     #leaves = [ util.capitalize(x.key) for x in factories.nodeHierarchy.leaves() ]
     leaves = [ util.capitalize(node) for node, parents, children in factories.nodeHierarchy if not children ]
     return sorted( set(classList).intersection(leaves) )
@@ -644,19 +636,11 @@
                           'kSetGroupComponent',
                           'kDynParticleSetComponent',
                           )
-<<<<<<< HEAD
-        compTypesDict = factories..getComponentTypes()
-        flatCompTypes = set()
-        for typesList in compTypesDict.itervalues():
-            flatCompTypes.update(typesList)
-        flatCompTypes = flatCompTypes - set([factories..apiTypesToApiEnums[x] for x in unableToCreate])
-=======
         compTypesDict = factories.getComponentTypes()
         flatCompTypes = set()
         for typesList in compTypesDict.itervalues():
             flatCompTypes.update(typesList)
         flatCompTypes = flatCompTypes - set([factories.apiTypesToApiEnums[x] for x in unableToCreate])
->>>>>>> 3b2c63ca
         
         notFoundCompTypes = set(flatCompTypes)
         for compDatum in self.compData.itervalues():
@@ -667,11 +651,7 @@
         if notFoundCompTypes:
             failMsg = "component types not tested:\n"
             for x in notFoundCompTypes:
-<<<<<<< HEAD
-                failMsg += "    " + factories..apiEnumsToApiTypes[x] + "\n"
-=======
                 failMsg += "    " + factories.apiEnumsToApiTypes[x] + "\n"
->>>>>>> 3b2c63ca
             self.fail(failMsg)
 
     _indicesRe = re.compile( r'\[([^]]*)\]')
@@ -1579,27 +1559,6 @@
     def test_SelectionSet_mixedObjectsComponents(self):
         self.assertSetSelect(SelectionSet, self.cube.edges[4:6], self.sphere)
 
-<<<<<<< HEAD
-class testCase_0_7_compatabilityMode(unittest.TestCase):
-    # Just used to define a value that we know won't be stored in
-    # 0_7_compatability mode...
-    class NOT_SET(object): pass
-    
-    def setUp(self):
-        self.stored_0_7_compatability_mode = internal.pymel_options.get( '0_7_compatibility_mode', False)
-        internal.pymel_options['0_7_compatibility_mode'] = True
-        
-    def tearDown(self):
-        if self.stored_0_7_compatability_mode == NOT_SET:
-            del internal.pymel_options['0_7_compatibility_mode']
-        else:
-            internal.pymel_options['0_7_compatibility_mode'] = self.stored_0_7_compatability_mode
-            
-    def test_nonexistantPyNode(self):
-        # Will raise an error if not in 0_7_compatability_mode
-        PyNode('I_Dont_Exist_3142341324')
-        
-=======
 #class testCase_0_7_compatabilityMode(unittest.TestCase):
 #    # Just used to define a value that we know won't be stored in
 #    # 0_7_compatability mode...
@@ -1619,7 +1578,6 @@
 #        # Will raise an error if not in 0_7_compatability_mode
 #        PyNode('I_Dont_Exist_3142341324')
 #        
->>>>>>> 3b2c63ca
 
 class testCase_apiArgConversion(unittest.TestCase):
     def test_unsignedIntRef_out_args(self):
