--- conflicted
+++ resolved
@@ -260,11 +260,7 @@
         with frameLayout(collapsable=False, label='%s (%s)' % (self.className, self.apiClassName),
                             width = FRAME_WIDTH) as self.frame:
                             #labelAlign='top')
-<<<<<<< HEAD
-    
-=======
-
->>>>>>> 8935149b
+
             with tabLayout() as tab:
 
                 invertibles = factories.apiClassInfo[self.apiClassName]['invertibles']
@@ -323,10 +319,6 @@
                 unpairedForm.attachForm( unpairedScroll, 'left', 5 )
                 unpairedForm.attachForm( unpairedScroll, 'right', 5 )
                 unpairedForm.attachForm( unpairedScroll, 'bottom', 5 )
-<<<<<<< HEAD
-=======
-
->>>>>>> 8935149b
         return self.frame
     
 
@@ -942,13 +934,7 @@
     # update apiClasIfno with the sparse data stored in apiClassOverrides
     util.mergeCascadingDicts( factories.apiClassOverrides, factories.apiClassInfo, allowDictToListMerging=True )
     print "saving api cache"
-<<<<<<< HEAD
-    saveApiCache()
-    print "saving bridge"
-    saveApiToMelBridge()
-=======
     factories._apiCacheInst.saveApiCache(factories)
     print "saving bridge"
     factories._apiCacheInst.saveApiToMelBridge(factories)
->>>>>>> 8935149b
     print "---"
